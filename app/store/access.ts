import {
  ApiPath,
  DEFAULT_API_HOST,
  ServiceProvider,
  StoreKey,
} from "../constant";
import { getHeaders } from "../client/api";
import { getClientConfig } from "../config/client";
import { createPersistStore } from "../utils/store";
import { ensure } from "../utils/clone";
import { DEFAULT_CONFIG } from "./config";

let fetchState = 0; // 0 not fetch, 1 fetching, 2 done

const DEFAULT_OPENAI_URL =
  getClientConfig()?.buildMode === "export"
    ? DEFAULT_API_HOST + "/api/proxy/openai"
    : ApiPath.OpenAI;

const DEFAULT_ACCESS_STATE = {
  accessCode: "",
  useCustomConfig: false,

  provider: ServiceProvider.OpenAI,

  // openai
  openaiUrl: DEFAULT_OPENAI_URL,
  openaiApiKey: "",

  // azure
  azureUrl: "",
  azureApiKey: "",
  azureApiVersion: "2024-02-15-preview",

  // google ai studio
  googleUrl: "",
  googleApiKey: "",
  googleApiVersion: "v1",

  // anthropic
  anthropicApiKey: "",
  anthropicApiVersion: "2023-06-01",
  anthropicUrl: "",

  // server config
  needCode: true,
  hideUserApiKey: false,
  hideBalanceQuery: false,
  disableGPT4: false,
  disableFastLink: false,
  customModels: "",
<<<<<<< HEAD
  isEnableRAG: false,
=======
  defaultModel: "",
>>>>>>> 52312dbd
};

export const useAccessStore = createPersistStore(
  { ...DEFAULT_ACCESS_STATE },

  (set, get) => ({
    enabledAccessControl() {
      this.fetch();

      return get().needCode;
    },

    enableRAG() {
      this.fetch();

      return get().isEnableRAG;
    },

    isValidOpenAI() {
      return ensure(get(), ["openaiApiKey"]);
    },

    isValidAzure() {
      return ensure(get(), ["azureUrl", "azureApiKey", "azureApiVersion"]);
    },

    isValidGoogle() {
      return ensure(get(), ["googleApiKey"]);
    },

    isValidAnthropic() {
      return ensure(get(), ["anthropicApiKey"]);
    },

    isAuthorized() {
      this.fetch();

      // has token or has code or disabled access control
      return (
        this.isValidOpenAI() ||
        this.isValidAzure() ||
        this.isValidGoogle() ||
        this.isValidAnthropic() ||
        !this.enabledAccessControl() ||
        (this.enabledAccessControl() && ensure(get(), ["accessCode"]))
      );
    },
    fetch() {
      if (fetchState > 0 || getClientConfig()?.buildMode === "export") return;
      fetchState = 1;
      fetch("/api/config", {
        method: "post",
        body: null,
        headers: {
          ...getHeaders(),
        },
      })
        .then((res) => res.json())
        .then((res) => {
          // Set default model from env request
          let defaultModel = res.defaultModel ?? "";
          DEFAULT_CONFIG.modelConfig.model =
            defaultModel !== "" ? defaultModel : "gpt-3.5-turbo";
          return res;
        })
        .then((res: DangerConfig) => {
          console.log("[Config] got config from server", res);
          set(() => ({ ...res }));
        })
        .catch(() => {
          console.error("[Config] failed to fetch config");
        })
        .finally(() => {
          fetchState = 2;
        });
    },
  }),
  {
    name: StoreKey.Access,
    version: 2,
    migrate(persistedState, version) {
      if (version < 2) {
        const state = persistedState as {
          token: string;
          openaiApiKey: string;
          azureApiVersion: string;
          googleApiKey: string;
        };
        state.openaiApiKey = state.token;
        state.azureApiVersion = "2024-02-15-preview";
        state.googleApiKey = state.token;
      }

      return persistedState as any;
    },
  },
);<|MERGE_RESOLUTION|>--- conflicted
+++ resolved
@@ -49,11 +49,8 @@
   disableGPT4: false,
   disableFastLink: false,
   customModels: "",
-<<<<<<< HEAD
   isEnableRAG: false,
-=======
   defaultModel: "",
->>>>>>> 52312dbd
 };
 
 export const useAccessStore = createPersistStore(
