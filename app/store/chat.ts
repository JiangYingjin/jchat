--- conflicted
+++ resolved
@@ -317,7 +317,6 @@
           session.messages.push(botMessage);
         });
 
-<<<<<<< HEAD
         if (session.useTools && modelConfig.model.endsWith("0613")) {
           console.log("[ToolAgent] start");
           api.llm.toolAgentChat({
@@ -330,36 +329,6 @@
               }
               get().updateCurrentSession((session) => {
                 session.messages = session.messages.concat();
-=======
-        // make request
-        api.llm.chat({
-          messages: sendMessages,
-          config: { ...modelConfig, stream: true },
-          onUpdate(message) {
-            botMessage.streaming = true;
-            if (message) {
-              botMessage.content = message;
-            }
-            get().updateCurrentSession((session) => {
-              session.messages = session.messages.concat();
-            });
-          },
-          onFinish(message) {
-            botMessage.streaming = false;
-            if (message) {
-              botMessage.content = message;
-              get().onNewMessage(botMessage);
-            }
-            ChatControllerPool.remove(session.id, botMessage.id);
-          },
-          onError(error) {
-            const isAborted = error.message.includes("aborted");
-            botMessage.content +=
-              "\n\n" +
-              prettyObject({
-                error: true,
-                message: error.message,
->>>>>>> 2a2dd7ea
               });
             },
             onToolUpdate(toolName, toolInput) {
@@ -384,7 +353,7 @@
             },
             onError(error) {
               const isAborted = error.message.includes("aborted");
-              botMessage.content =
+              botMessage.content +=
                 "\n\n" +
                 prettyObject({
                   error: true,
@@ -436,7 +405,7 @@
             },
             onError(error) {
               const isAborted = error.message.includes("aborted");
-              botMessage.content =
+              botMessage.content +=
                 "\n\n" +
                 prettyObject({
                   error: true,
