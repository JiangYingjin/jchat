--- conflicted
+++ resolved
@@ -334,7 +334,6 @@
           session.messages.push(botMessage);
         });
         var api: ClientApi;
-<<<<<<< HEAD
         api = new ClientApi(ModelProvider.GPT);
         if (
           config.pluginConfig.enable &&
@@ -396,13 +395,6 @@
                 session.id,
                 botMessage.id ?? messageIndex,
               );
-=======
-        if (modelConfig.model.startsWith("gemini")) {
-          api = new ClientApi(ModelProvider.GeminiPro);
-        } else {
-          api = new ClientApi(ModelProvider.GPT);
-        }
->>>>>>> bfefb991
 
               console.error("[Chat] failed ", error);
             },
@@ -416,7 +408,7 @@
             },
           });
         } else {
-          if (modelConfig.model === "gemini-pro") {
+          if (modelConfig.model.startsWith("gemini")) {
             api = new ClientApi(ModelProvider.GeminiPro);
           }
           // make request
