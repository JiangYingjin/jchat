import { trimTopic, getMessageTextContent } from "../utils";

import Locale, { getLang } from "../locales";
import { showToast } from "../components/ui-lib";
import { ModelConfig, ModelType, useAppConfig } from "./config";
import { createEmptyMask, Mask } from "./mask";
import {
  DEFAULT_INPUT_TEMPLATE,
  DEFAULT_MODELS,
  DEFAULT_SYSTEM_TEMPLATE,
  GOOGLE_SUMMARIZE_MODEL,
  KnowledgeCutOffDate,
  ModelProvider,
  StoreKey,
  SUMMARIZE_MODEL,
  GEMINI_SUMMARIZE_MODEL,
} from "../constant";
import { ClientApi, RequestMessage, MultimodalContent } from "../client/api";
import { ChatControllerPool } from "../client/controller";
import { prettyObject } from "../utils/format";
import { estimateTokenLength } from "../utils/token";
import { nanoid } from "nanoid";
import { Plugin, usePluginStore } from "../store/plugin";

export interface ChatToolMessage {
  toolName: string;
  toolInput?: string;
}
import { createPersistStore } from "../utils/store";

export type ChatMessage = RequestMessage & {
  date: string;
  toolMessages?: ChatToolMessage[];
  streaming?: boolean;
  isError?: boolean;
  id: string;
  model?: ModelType;
};

export function createMessage(override: Partial<ChatMessage>): ChatMessage {
  return {
    id: nanoid(),
    date: new Date().toLocaleString(),
    toolMessages: new Array<ChatToolMessage>(),
    role: "user",
    content: "",
    ...override,
  };
}

export interface ChatStat {
  tokenCount: number;
  wordCount: number;
  charCount: number;
}

export interface ChatSession {
  id: string;
  topic: string;

  memoryPrompt: string;
  messages: ChatMessage[];
  stat: ChatStat;
  lastUpdate: number;
  lastSummarizeIndex: number;
  clearContextIndex?: number;

  mask: Mask;
}

export const DEFAULT_TOPIC = Locale.Store.DefaultTopic;
export const BOT_HELLO: ChatMessage = createMessage({
  role: "assistant",
  content: Locale.Store.BotHello,
});

function createEmptySession(): ChatSession {
  return {
    id: nanoid(),
    topic: DEFAULT_TOPIC,
    memoryPrompt: "",
    messages: [],
    stat: {
      tokenCount: 0,
      wordCount: 0,
      charCount: 0,
    },
    lastUpdate: Date.now(),
    lastSummarizeIndex: 0,

    mask: createEmptyMask(),
  };
}

function getSummarizeModel(currentModel: string) {
  // if the current model does not exist in the default model
  // example azure services cannot use SUMMARIZE_MODEL
  const model = DEFAULT_MODELS.find((m) => m.name === currentModel);
  console.log("model", model);
  if (!model) return currentModel;
  if (model.provider.providerType === "google") return GOOGLE_SUMMARIZE_MODEL;
  // if it is using gpt-* models, force to use 3.5 to summarize
  if (currentModel.startsWith("gpt")) {
    return SUMMARIZE_MODEL;
  }
  if (currentModel.startsWith("gemini-pro")) {
    return GEMINI_SUMMARIZE_MODEL;
  }
  return currentModel;
}

function countMessages(msgs: ChatMessage[]) {
  return msgs.reduce(
    (pre, cur) => pre + estimateTokenLength(getMessageTextContent(cur)),
    0,
  );
}

function fillTemplateWith(input: string, modelConfig: ModelConfig) {
  const cutoff =
    KnowledgeCutOffDate[modelConfig.model] ?? KnowledgeCutOffDate.default;
  // Find the model in the DEFAULT_MODELS array that matches the modelConfig.model
  const modelInfo = DEFAULT_MODELS.find((m) => m.name === modelConfig.model);

  var serviceProvider = "OpenAI";
  if (modelInfo) {
    // TODO: auto detect the providerName from the modelConfig.model

    // Directly use the providerName from the modelInfo
    serviceProvider = modelInfo.provider.providerName;
  }

  const vars = {
    ServiceProvider: serviceProvider,
    cutoff,
    model: modelConfig.model,
    time: new Date().toLocaleString(),
    lang: getLang(),
    input: input,
  };

  let output = modelConfig.template ?? DEFAULT_INPUT_TEMPLATE;

  // must contains {{input}}
  const inputVar = "{{input}}";
  if (!output.includes(inputVar)) {
    output += "\n" + inputVar;
  }

  Object.entries(vars).forEach(([name, value]) => {
    const regex = new RegExp(`{{${name}}}`, "g");
    output = output.replace(regex, value.toString()); // Ensure value is a string
  });

  return output;
}

const DEFAULT_CHAT_STATE = {
  sessions: [createEmptySession()],
  currentSessionIndex: 0,
};

export const useChatStore = createPersistStore(
  DEFAULT_CHAT_STATE,
  (set, _get) => {
    function get() {
      return {
        ..._get(),
        ...methods,
      };
    }

    const methods = {
      clearSessions() {
        set(() => ({
          sessions: [createEmptySession()],
          currentSessionIndex: 0,
        }));
      },

      selectSession(index: number) {
        set({
          currentSessionIndex: index,
        });
      },

      moveSession(from: number, to: number) {
        set((state) => {
          const { sessions, currentSessionIndex: oldIndex } = state;

          // move the session
          const newSessions = [...sessions];
          const session = newSessions[from];
          newSessions.splice(from, 1);
          newSessions.splice(to, 0, session);

          // modify current session id
          let newIndex = oldIndex === from ? to : oldIndex;
          if (oldIndex > from && oldIndex <= to) {
            newIndex -= 1;
          } else if (oldIndex < from && oldIndex >= to) {
            newIndex += 1;
          }

          return {
            currentSessionIndex: newIndex,
            sessions: newSessions,
          };
        });
      },

      newSession(mask?: Mask) {
        const session = createEmptySession();

        if (mask) {
          const config = useAppConfig.getState();
          const globalModelConfig = config.modelConfig;

          session.mask = {
            ...mask,
            modelConfig: {
              ...globalModelConfig,
              ...mask.modelConfig,
            },
          };
          session.topic = mask.name;
        }

        set((state) => ({
          currentSessionIndex: 0,
          sessions: [session].concat(state.sessions),
        }));
      },

      nextSession(delta: number) {
        const n = get().sessions.length;
        const limit = (x: number) => (x + n) % n;
        const i = get().currentSessionIndex;
        get().selectSession(limit(i + delta));
      },

      deleteSession(index: number) {
        const deletingLastSession = get().sessions.length === 1;
        const deletedSession = get().sessions.at(index);

        if (!deletedSession) return;

        const sessions = get().sessions.slice();
        sessions.splice(index, 1);

        const currentIndex = get().currentSessionIndex;
        let nextIndex = Math.min(
          currentIndex - Number(index < currentIndex),
          sessions.length - 1,
        );

        if (deletingLastSession) {
          nextIndex = 0;
          sessions.push(createEmptySession());
        }

        // for undo delete action
        const restoreState = {
          currentSessionIndex: get().currentSessionIndex,
          sessions: get().sessions.slice(),
        };

        set(() => ({
          currentSessionIndex: nextIndex,
          sessions,
        }));

        showToast(
          Locale.Home.DeleteToast,
          {
            text: Locale.Home.Revert,
            onClick() {
              set(() => restoreState);
            },
          },
          5000,
        );
      },

      currentSession() {
        let index = get().currentSessionIndex;
        const sessions = get().sessions;

        if (index < 0 || index >= sessions.length) {
          index = Math.min(sessions.length - 1, Math.max(0, index));
          set(() => ({ currentSessionIndex: index }));
        }

        const session = sessions[index];

        return session;
      },

      onNewMessage(message: ChatMessage) {
        get().updateCurrentSession((session) => {
          session.messages = session.messages.concat();
          session.lastUpdate = Date.now();
        });
        get().updateStat(message);
        get().summarizeSession();
      },

<<<<<<< HEAD
      async onUserInput(content: string, image_url?: string) {
=======
      async onUserInput(content: string, attachImages?: string[]) {
>>>>>>> 5529ece2
        const session = get().currentSession();
        const modelConfig = session.mask.modelConfig;

        const userContent = fillTemplateWith(content, modelConfig);
        console.log("[User Input] after template: ", userContent);

        let mContent: string | MultimodalContent[] = userContent;

        if (attachImages && attachImages.length > 0) {
          mContent = [
            {
              type: "text",
              text: userContent,
            },
          ];
          mContent = mContent.concat(
            attachImages.map((url) => {
              return {
                type: "image_url",
                image_url: {
                  url: url,
                },
              };
            }),
          );
        }
        let userMessage: ChatMessage = createMessage({
          role: "user",
<<<<<<< HEAD
          content: userContent,
          image_url: image_url,
=======
          content: mContent,
>>>>>>> 5529ece2
        });
        const botMessage: ChatMessage = createMessage({
          role: "assistant",
          streaming: true,
          model: modelConfig.model,
          toolMessages: [],
        });

        // get recent messages
        const recentMessages = get().getMessagesWithMemory();
        const sendMessages = recentMessages.concat(userMessage);
        const messageIndex = get().currentSession().messages.length + 1;

        const config = useAppConfig.getState();
        const pluginConfig = useAppConfig.getState().pluginConfig;
        const pluginStore = usePluginStore.getState();
        const allPlugins = pluginStore
          .getAll()
          .filter(
            (m) =>
              (!getLang() ||
                m.lang === (getLang() == "cn" ? getLang() : "en")) &&
              m.enable,
          );

        // save user's and bot's message
        get().updateCurrentSession((session) => {
          const savedUserMessage = {
            ...userMessage,
            content: mContent,
          };
          session.messages.push(savedUserMessage);
          session.messages.push(botMessage);
        });
        var api: ClientApi;
        api = new ClientApi(ModelProvider.GPT);
        if (
          config.pluginConfig.enable &&
          session.mask.usePlugins &&
          allPlugins.length > 0 &&
          modelConfig.model.startsWith("gpt") &&
          modelConfig.model != "gpt-4-vision-preview"
        ) {
          console.log("[ToolAgent] start");
          const pluginToolNames = allPlugins.map((m) => m.toolName);
          api.llm.toolAgentChat({
            messages: sendMessages,
            config: { ...modelConfig, stream: true },
            agentConfig: { ...pluginConfig, useTools: pluginToolNames },
            onUpdate(message) {
              botMessage.streaming = true;
              if (message) {
                botMessage.content = message;
              }
              get().updateCurrentSession((session) => {
                session.messages = session.messages.concat();
              });
            },
            onToolUpdate(toolName, toolInput) {
              botMessage.streaming = true;
              if (toolName && toolInput) {
                botMessage.toolMessages!.push({
                  toolName,
                  toolInput,
                });
              }
              get().updateCurrentSession((session) => {
                session.messages = session.messages.concat();
              });
            },
            onFinish(message) {
              botMessage.streaming = false;
              if (message) {
                botMessage.content = message;
                get().onNewMessage(botMessage);
              }
              ChatControllerPool.remove(session.id, botMessage.id);
            },
            onError(error) {
              const isAborted = error.message.includes("aborted");
              botMessage.content +=
                "\n\n" +
                prettyObject({
                  error: true,
                  message: error.message,
                });
              botMessage.streaming = false;
              userMessage.isError = !isAborted;
              botMessage.isError = !isAborted;
              get().updateCurrentSession((session) => {
                session.messages = session.messages.concat();
              });
              ChatControllerPool.remove(
                session.id,
                botMessage.id ?? messageIndex,
              );

              console.error("[Chat] failed ", error);
            },
            onController(controller) {
              // collect controller for stop/retry
              ChatControllerPool.addController(
                session.id,
                botMessage.id ?? messageIndex,
                controller,
              );
            },
          });
        } else {
          if (modelConfig.model.startsWith("gemini")) {
            api = new ClientApi(ModelProvider.GeminiPro);
          }
          // make request
          api.llm.chat({
            messages: sendMessages,
            config: { ...modelConfig, stream: true },
            onUpdate(message) {
              botMessage.streaming = true;
              if (message) {
                botMessage.content = message;
              }
              get().updateCurrentSession((session) => {
                session.messages = session.messages.concat();
              });
            },
            onFinish(message) {
              botMessage.streaming = false;
              if (message) {
                botMessage.content = message;
                get().onNewMessage(botMessage);
              }
              ChatControllerPool.remove(session.id, botMessage.id);
            },
            onError(error) {
              const isAborted = error.message.includes("aborted");
              botMessage.content +=
                "\n\n" +
                prettyObject({
                  error: true,
                  message: error.message,
                });
              botMessage.streaming = false;
              userMessage.isError = !isAborted;
              botMessage.isError = !isAborted;
              get().updateCurrentSession((session) => {
                session.messages = session.messages.concat();
              });
              ChatControllerPool.remove(
                session.id,
                botMessage.id ?? messageIndex,
              );

              console.error("[Chat] failed ", error);
            },
            onController(controller) {
              // collect controller for stop/retry
              ChatControllerPool.addController(
                session.id,
                botMessage.id ?? messageIndex,
                controller,
              );
            },
          });
        }
      },

      getMemoryPrompt() {
        const session = get().currentSession();

        return {
          role: "system",
          content:
            session.memoryPrompt.length > 0
              ? Locale.Store.Prompt.History(session.memoryPrompt)
              : "",
          date: "",
        } as ChatMessage;
      },

      getMessagesWithMemory() {
        const session = get().currentSession();
        const modelConfig = session.mask.modelConfig;
        const clearContextIndex = session.clearContextIndex ?? 0;
        const messages = session.messages.slice();
        const totalMessageCount = session.messages.length;

        // in-context prompts
        const contextPrompts = session.mask.context.slice();

        // system prompts, to get close to OpenAI Web ChatGPT
        const shouldInjectSystemPrompts =
          modelConfig.enableInjectSystemPrompts &&
          session.mask.modelConfig.model.startsWith("gpt-");

        var systemPrompts: ChatMessage[] = [];
        systemPrompts = shouldInjectSystemPrompts
          ? [
              createMessage({
                role: "system",
                content: fillTemplateWith("", {
                  ...modelConfig,
                  template: DEFAULT_SYSTEM_TEMPLATE,
                }),
              }),
            ]
          : [];
        if (shouldInjectSystemPrompts) {
          console.log(
            "[Global System Prompt] ",
            systemPrompts.at(0)?.content ?? "empty",
          );
        }

        // long term memory
        const shouldSendLongTermMemory =
          modelConfig.sendMemory &&
          session.memoryPrompt &&
          session.memoryPrompt.length > 0 &&
          session.lastSummarizeIndex > clearContextIndex;
        const longTermMemoryPrompts = shouldSendLongTermMemory
          ? [get().getMemoryPrompt()]
          : [];
        const longTermMemoryStartIndex = session.lastSummarizeIndex;

        // short term memory
        const shortTermMemoryStartIndex = Math.max(
          0,
          totalMessageCount - modelConfig.historyMessageCount,
        );

        // lets concat send messages, including 4 parts:
        // 0. system prompt: to get close to OpenAI Web ChatGPT
        // 1. long term memory: summarized memory messages
        // 2. pre-defined in-context prompts
        // 3. short term memory: latest n messages
        // 4. newest input message
        const memoryStartIndex = shouldSendLongTermMemory
          ? Math.min(longTermMemoryStartIndex, shortTermMemoryStartIndex)
          : shortTermMemoryStartIndex;
        // and if user has cleared history messages, we should exclude the memory too.
        const contextStartIndex = Math.max(clearContextIndex, memoryStartIndex);
        const maxTokenThreshold = modelConfig.max_tokens;

        // get recent messages as much as possible
        const reversedRecentMessages = [];
        for (
          let i = totalMessageCount - 1, tokenCount = 0;
          i >= contextStartIndex && tokenCount < maxTokenThreshold;
          i -= 1
        ) {
          const msg = messages[i];
          if (!msg || msg.isError) continue;
          tokenCount += estimateTokenLength(getMessageTextContent(msg));
          reversedRecentMessages.push(msg);
        }

        // concat all messages
        const recentMessages = [
          ...systemPrompts,
          ...longTermMemoryPrompts,
          ...contextPrompts,
          ...reversedRecentMessages.reverse(),
        ];

        return recentMessages;
      },

      updateMessage(
        sessionIndex: number,
        messageIndex: number,
        updater: (message?: ChatMessage) => void,
      ) {
        const sessions = get().sessions;
        const session = sessions.at(sessionIndex);
        const messages = session?.messages;
        updater(messages?.at(messageIndex));
        set(() => ({ sessions }));
      },

      resetSession() {
        get().updateCurrentSession((session) => {
          session.messages = [];
          session.memoryPrompt = "";
        });
      },

      summarizeSession() {
        const config = useAppConfig.getState();
        const session = get().currentSession();
        const modelConfig = session.mask.modelConfig;

        var api: ClientApi;
        if (modelConfig.model.startsWith("gemini")) {
          api = new ClientApi(ModelProvider.GeminiPro);
        } else {
          api = new ClientApi(ModelProvider.GPT);
        }

        // remove error messages if any
        const messages = session.messages;

        // should summarize topic after chating more than 50 words
        const SUMMARIZE_MIN_LEN = 50;
        if (
          !process.env.NEXT_PUBLIC_DISABLE_AUTOGENERATETITLE &&
          config.enableAutoGenerateTitle &&
          session.topic === DEFAULT_TOPIC &&
          countMessages(messages) >= SUMMARIZE_MIN_LEN
        ) {
          const topicMessages = messages.concat(
            createMessage({
              role: "user",
              content: Locale.Store.Prompt.Topic,
            }),
          );
          api.llm.chat({
            messages: topicMessages,
            config: {
              model: getSummarizeModel(session.mask.modelConfig.model),
            },
            onFinish(message) {
              get().updateCurrentSession(
                (session) =>
                  (session.topic =
                    message.length > 0 ? trimTopic(message) : DEFAULT_TOPIC),
              );
            },
          });
        }
        const summarizeIndex = Math.max(
          session.lastSummarizeIndex,
          session.clearContextIndex ?? 0,
        );
        let toBeSummarizedMsgs = messages
          .filter((msg) => !msg.isError)
          .slice(summarizeIndex);

        const historyMsgLength = countMessages(toBeSummarizedMsgs);

        if (historyMsgLength > modelConfig?.max_tokens ?? 4000) {
          const n = toBeSummarizedMsgs.length;
          toBeSummarizedMsgs = toBeSummarizedMsgs.slice(
            Math.max(0, n - modelConfig.historyMessageCount),
          );
        }

        // add memory prompt
        toBeSummarizedMsgs.unshift(get().getMemoryPrompt());

        const lastSummarizeIndex = session.messages.length;

        console.log(
          "[Chat History] ",
          toBeSummarizedMsgs,
          historyMsgLength,
          modelConfig.compressMessageLengthThreshold,
        );

        if (
          !process.env.NEXT_PUBLIC_DISABLE_SENDMEMORY &&
          historyMsgLength > modelConfig.compressMessageLengthThreshold &&
          modelConfig.sendMemory
        ) {
          api.llm.chat({
            messages: toBeSummarizedMsgs.concat(
              createMessage({
                role: "system",
                content: Locale.Store.Prompt.Summarize,
                date: "",
              }),
            ),
            config: {
              ...modelConfig,
              stream: true,
              model: getSummarizeModel(session.mask.modelConfig.model),
            },
            onUpdate(message) {
              session.memoryPrompt = message;
            },
            onFinish(message) {
              // console.log("[Memory] ", message);
              get().updateCurrentSession((session) => {
                session.lastSummarizeIndex = lastSummarizeIndex;
                session.memoryPrompt = message; // Update the memory prompt for stored it in local storage
              });
            },
            onError(err) {
              console.error("[Summarize] ", err);
            },
          });
        }
      },

      updateStat(message: ChatMessage) {
        get().updateCurrentSession((session) => {
          session.stat.charCount += message.content.length;
          // TODO: should update chat count and word count
        });
      },

      updateCurrentSession(updater: (session: ChatSession) => void) {
        const sessions = get().sessions;
        const index = get().currentSessionIndex;
        updater(sessions[index]);
        set(() => ({ sessions }));
      },

      clearAllData() {
        localStorage.clear();
        location.reload();
      },
    };

    return methods;
  },
  {
    name: StoreKey.Chat,
    version: 3.1,
    migrate(persistedState, version) {
      const state = persistedState as any;
      const newState = JSON.parse(
        JSON.stringify(state),
      ) as typeof DEFAULT_CHAT_STATE;

      if (version < 2) {
        newState.sessions = [];

        const oldSessions = state.sessions;
        for (const oldSession of oldSessions) {
          const newSession = createEmptySession();
          newSession.topic = oldSession.topic;
          newSession.messages = [...oldSession.messages];
          newSession.mask.modelConfig.sendMemory = true;
          newSession.mask.modelConfig.historyMessageCount = 4;
          newSession.mask.modelConfig.compressMessageLengthThreshold = 1000;
          newState.sessions.push(newSession);
        }
      }

      if (version < 3) {
        // migrate id to nanoid
        newState.sessions.forEach((s) => {
          s.id = nanoid();
          s.messages.forEach((m) => (m.id = nanoid()));
        });
      }

      // Enable `enableInjectSystemPrompts` attribute for old sessions.
      // Resolve issue of old sessions not automatically enabling.
      if (version < 3.1) {
        newState.sessions.forEach((s) => {
          if (
            // Exclude those already set by user
            !s.mask.modelConfig.hasOwnProperty("enableInjectSystemPrompts")
          ) {
            // Because users may have changed this configuration,
            // the user's current configuration is used instead of the default
            const config = useAppConfig.getState();
            s.mask.modelConfig.enableInjectSystemPrompts =
              config.modelConfig.enableInjectSystemPrompts;
          }
        });
      }

      return newState as any;
    },
  },
);<|MERGE_RESOLUTION|>--- conflicted
+++ resolved
@@ -8,7 +8,6 @@
   DEFAULT_INPUT_TEMPLATE,
   DEFAULT_MODELS,
   DEFAULT_SYSTEM_TEMPLATE,
-  GOOGLE_SUMMARIZE_MODEL,
   KnowledgeCutOffDate,
   ModelProvider,
   StoreKey,
@@ -98,7 +97,7 @@
   const model = DEFAULT_MODELS.find((m) => m.name === currentModel);
   console.log("model", model);
   if (!model) return currentModel;
-  if (model.provider.providerType === "google") return GOOGLE_SUMMARIZE_MODEL;
+  if (model.provider.providerType === "google") return GEMINI_SUMMARIZE_MODEL;
   // if it is using gpt-* models, force to use 3.5 to summarize
   if (currentModel.startsWith("gpt")) {
     return SUMMARIZE_MODEL;
@@ -305,11 +304,7 @@
         get().summarizeSession();
       },
 
-<<<<<<< HEAD
-      async onUserInput(content: string, image_url?: string) {
-=======
       async onUserInput(content: string, attachImages?: string[]) {
->>>>>>> 5529ece2
         const session = get().currentSession();
         const modelConfig = session.mask.modelConfig;
 
@@ -338,12 +333,7 @@
         }
         let userMessage: ChatMessage = createMessage({
           role: "user",
-<<<<<<< HEAD
-          content: userContent,
-          image_url: image_url,
-=======
           content: mContent,
->>>>>>> 5529ece2
         });
         const botMessage: ChatMessage = createMessage({
           role: "assistant",
