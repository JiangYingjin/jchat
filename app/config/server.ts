import md5 from "spark-md5";
import { DEFAULT_MODELS } from "../constant";

declare global {
  namespace NodeJS {
    interface ProcessEnv {
      PROXY_URL?: string; // docker only

      OPENAI_API_KEY?: string;
      CODE?: string;

      BASE_URL?: string;
      OPENAI_ORG_ID?: string; // openai only

      VERCEL?: string;
      BUILD_MODE?: "standalone" | "export";
      BUILD_APP?: string; // is building desktop app

      HIDE_USER_API_KEY?: string; // disable user's api key input
      DISABLE_GPT4?: string; // allow user to use gpt-4 or not
      ENABLE_BALANCE_QUERY?: string; // allow user to query balance or not
      DISABLE_FAST_LINK?: string; // disallow parse settings from url or not
      CUSTOM_MODELS?: string; // to control custom models
      DEFAULT_MODEL?: string; // to cnntrol default model in every new chat window

      // azure only
      AZURE_URL?: string; // https://{azure-url}/openai/deployments
      AZURE_API_KEY?: string;
      AZURE_API_VERSION?: string;

      // google only
      GOOGLE_API_KEY?: string;
      GOOGLE_URL?: string;

      // google tag manager
      GTM_ID?: string;
    }
  }
}

const ACCESS_CODES = (function getAccessCodes(): Set<string> {
  const code = process.env.CODE;

  try {
    const codes = (code?.split(",") ?? [])
      .filter((v) => !!v)
      .map((v) => md5.hash(v.trim()));
    return new Set(codes);
  } catch (e) {
    return new Set();
  }
})();

function getApiKey(keys?: string) {
  const apiKeyEnvVar = keys ?? "";
  const apiKeys = apiKeyEnvVar.split(",").map((v) => v.trim());
  const randomIndex = Math.floor(Math.random() * apiKeys.length);
  const apiKey = apiKeys[randomIndex];
  if (apiKey) {
    console.log(
      `[Server Config] using ${randomIndex + 1} of ${
        apiKeys.length
      } api key - ${apiKey}`,
    );
  }

  return apiKey;
}

export const getServerSideConfig = () => {
  if (typeof process === "undefined") {
    throw Error(
      "[Server Config] you are importing a nodejs-only module outside of nodejs",
    );
  }

  const disableGPT4 = !!process.env.DISABLE_GPT4;
  let customModels = process.env.CUSTOM_MODELS ?? "";
  let defaultModel = process.env.DEFAULT_MODEL ?? "";

  if (disableGPT4) {
    if (customModels) customModels += ",";
    customModels += DEFAULT_MODELS.filter((m) => m.name.startsWith("gpt-4"))
      .map((m) => "-" + m.name)
      .join(",");
    if (defaultModel.startsWith("gpt-4")) defaultModel = "";
  }

  const isAzure = !!process.env.AZURE_URL;
  const isGoogle = !!process.env.GOOGLE_API_KEY;
  const isAnthropic = !!process.env.ANTHROPIC_API_KEY;

  // const apiKeyEnvVar = process.env.OPENAI_API_KEY ?? "";
  // const apiKeys = apiKeyEnvVar.split(",").map((v) => v.trim());
  // const randomIndex = Math.floor(Math.random() * apiKeys.length);
  // const apiKey = apiKeys[randomIndex];
  // console.log(
  //   `[Server Config] using ${randomIndex + 1} of ${apiKeys.length} api key`,
  // );

  const allowedWebDevEndpoints = (
    process.env.WHITE_WEBDEV_ENDPOINTS ?? ""
  ).split(",");

  return {
    baseUrl: process.env.BASE_URL,
    apiKey: getApiKey(process.env.OPENAI_API_KEY),
    openaiOrgId: process.env.OPENAI_ORG_ID,

    isAzure,
    azureUrl: process.env.AZURE_URL,
    azureApiKey: getApiKey(process.env.AZURE_API_KEY),
    azureApiVersion: process.env.AZURE_API_VERSION,

    isGoogle,
<<<<<<< HEAD
    googleApiKey: process.env.GOOGLE_API_KEY,
    googleUrl: process.env.GEMINI_BASE_URL ?? process.env.GOOGLE_URL,
=======
    googleApiKey: getApiKey(process.env.GOOGLE_API_KEY),
    googleUrl: process.env.GOOGLE_URL,
>>>>>>> 3513c680

    isAnthropic,
    anthropicApiKey: getApiKey(process.env.ANTHROPIC_API_KEY),
    anthropicApiVersion: process.env.ANTHROPIC_API_VERSION,
    anthropicUrl: process.env.ANTHROPIC_URL,

    gtmId: process.env.GTM_ID,

    needCode: ACCESS_CODES.size > 0,
    code: process.env.CODE,
    codes: ACCESS_CODES,

    proxyUrl: process.env.PROXY_URL,
    isVercel: !!process.env.VERCEL,

    hideUserApiKey: !!process.env.HIDE_USER_API_KEY,
    disableGPT4,
    hideBalanceQuery: !process.env.ENABLE_BALANCE_QUERY,
    disableFastLink: !!process.env.DISABLE_FAST_LINK,
    customModels,
    defaultModel,
<<<<<<< HEAD
    whiteWebDevEndpoints,

    isStoreFileToLocal:
      !!process.env.NEXT_PUBLIC_ENABLE_NODEJS_PLUGIN &&
      !process.env.R2_ACCOUNT_ID &&
      !process.env.S3_ENDPOINT,

    isEnableRAG: !!process.env.ENABLE_RAG,
    ragEmbeddingModel:
      process.env.RAG_EMBEDDING_MODEL ?? "text-embedding-3-large",
    ragChunkSize: process.env.RAG_CHUNK_SIZE ?? "2000",
    ragChunkOverlap: process.env.RAG_CHUNK_OVERLAP ?? "200",
    ragReturnCount: process.env.RAG_RETURN_COUNT ?? "4",
=======
    allowedWebDevEndpoints,
>>>>>>> 3513c680
  };
};<|MERGE_RESOLUTION|>--- conflicted
+++ resolved
@@ -113,13 +113,8 @@
     azureApiVersion: process.env.AZURE_API_VERSION,
 
     isGoogle,
-<<<<<<< HEAD
-    googleApiKey: process.env.GOOGLE_API_KEY,
+    googleApiKey: getApiKey(process.env.GOOGLE_API_KEY),
     googleUrl: process.env.GEMINI_BASE_URL ?? process.env.GOOGLE_URL,
-=======
-    googleApiKey: getApiKey(process.env.GOOGLE_API_KEY),
-    googleUrl: process.env.GOOGLE_URL,
->>>>>>> 3513c680
 
     isAnthropic,
     anthropicApiKey: getApiKey(process.env.ANTHROPIC_API_KEY),
@@ -141,9 +136,6 @@
     disableFastLink: !!process.env.DISABLE_FAST_LINK,
     customModels,
     defaultModel,
-<<<<<<< HEAD
-    whiteWebDevEndpoints,
-
     isStoreFileToLocal:
       !!process.env.NEXT_PUBLIC_ENABLE_NODEJS_PLUGIN &&
       !process.env.R2_ACCOUNT_ID &&
@@ -155,8 +147,6 @@
     ragChunkSize: process.env.RAG_CHUNK_SIZE ?? "2000",
     ragChunkOverlap: process.env.RAG_CHUNK_OVERLAP ?? "200",
     ragReturnCount: process.env.RAG_RETURN_COUNT ?? "4",
-=======
     allowedWebDevEndpoints,
->>>>>>> 3513c680
   };
 };