--- conflicted
+++ resolved
@@ -67,12 +67,8 @@
   getMessageTextContent,
   getMessageImages,
   isVisionModel,
-<<<<<<< HEAD
-  compressImage,
   isFirefox,
   isSupportRAGModel,
-=======
->>>>>>> f55f04ab
 } from "../utils";
 
 import { compressImage } from "@/app/utils/chat";
