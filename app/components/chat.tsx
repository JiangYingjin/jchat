--- conflicted
+++ resolved
@@ -26,19 +26,16 @@
 import ResetIcon from "../icons/reload.svg";
 import BreakIcon from "../icons/break.svg";
 import SettingsIcon from "../icons/chat-settings.svg";
-import ClearIcon from "../icons/clear.svg";
+import DeleteIcon from "../icons/clear.svg";
 import CloseIcon from "../icons/close.svg";
 import PinIcon from "../icons/pin.svg";
 import EditIcon from "../icons/rename.svg";
 import ConfirmIcon from "../icons/confirm.svg";
 import CancelIcon from "../icons/cancel.svg";
-<<<<<<< HEAD
 import EnablePluginIcon from "../icons/plugin_enable.svg";
 import DisablePluginIcon from "../icons/plugin_disable.svg";
 import UploadIcon from "../icons/upload.svg";
-=======
 import ImageIcon from "../icons/image.svg";
->>>>>>> 5529ece2
 
 import LightIcon from "../icons/light.svg";
 import DarkIcon from "../icons/dark.svg";
@@ -108,15 +105,12 @@
 import { ExportMessageModal } from "./exporter";
 import { getClientConfig } from "../config/client";
 import { useAllModels } from "../utils/hooks";
-<<<<<<< HEAD
 import Image from "next/image";
 import { ClientApi } from "../client/api";
 import { createTTSPlayer } from "../utils/audio";
+import { MultimodalContent } from "../client/api";
 
 const ttsPlayer = createTTSPlayer();
-=======
-import { MultimodalContent } from "../client/api";
->>>>>>> 5529ece2
 
 const Markdown = dynamic(async () => (await import("./markdown")).Markdown, {
   loading: () => <LoadingIcon />,
@@ -469,8 +463,6 @@
   const navigate = useNavigate();
   const chatStore = useChatStore();
 
-  const [uploadLoading, setUploadLoading] = useState(false);
-
   // switch Plugins
   const usePlugins = chatStore.currentSession().mask.usePlugins;
   function switchUsePlugins() {
@@ -492,33 +484,6 @@
   // stop all responses
   const couldStop = ChatControllerPool.hasPending();
   const stopAll = () => ChatControllerPool.stopAll();
-
-  function selectImage() {
-    document.getElementById("chat-image-file-select-upload")?.click();
-  }
-
-  function closeImageButton() {
-    document.getElementById("chat-input-image-close")?.click();
-  }
-
-  const onImageSelected = async (e: any) => {
-    const file = e.target.files[0];
-    if (!file) return;
-    const api = new ClientApi();
-    setUploadLoading(true);
-    const uploadFile = await api.file
-      .upload(file)
-      .catch((e) => {
-        console.error("[Upload]", e);
-        showToast(prettyObject(e));
-      })
-      .finally(() => setUploadLoading(false));
-    props.imageSelected({
-      fileName: uploadFile.fileName,
-      fileUrl: uploadFile.filePath,
-    });
-    e.target.value = null;
-  };
 
   // switch model
   const currentModel = chatStore.currentSession().mask.modelConfig.model;
@@ -548,37 +513,7 @@
       );
       showToast(nextModel);
     }
-    const onPaste = (event: ClipboardEvent) => {
-      const items = event.clipboardData?.items || [];
-      const api = new ClientApi();
-      for (let i = 0; i < items.length; i++) {
-        if (items[i].type.indexOf("image") === -1) continue;
-        const file = items[i].getAsFile();
-        if (file !== null) {
-          setUploadLoading(true);
-          api.file
-            .upload(file)
-            .then((uploadFile) => {
-              props.imageSelected({
-                fileName: uploadFile.fileName,
-                fileUrl: uploadFile.filePath,
-              });
-            })
-            .catch((e) => {
-              console.error("[Upload]", e);
-              showToast(prettyObject(e));
-            })
-            .finally(() => setUploadLoading(false));
-        }
-      }
-    };
-    if (currentModel.includes("vision")) {
-      window.addEventListener("paste", onPaste);
-      return () => {
-        window.removeEventListener("paste", onPaste);
-      };
-    }
-  }, [chatStore, currentModel, models, props]);
+  }, [chatStore, currentModel, models]);
 
   return (
     <div className={styles["chat-input-actions"]}>
@@ -605,6 +540,13 @@
           />
         )}
 
+        {showUploadImage && (
+          <ChatAction
+            onClick={props.uploadImage}
+            text={Locale.Chat.InputActions.UploadImage}
+            icon={props.uploading ? <LoadingButtonIcon /> : <ImageIcon />}
+          />
+        )}
         <ChatAction
           onClick={nextTheme}
           text={Locale.Chat.InputActions.Theme[theme]}
@@ -620,7 +562,6 @@
             </>
           }
         />
-
         <ChatAction
           onClick={props.showPromptHints}
           text={Locale.Chat.InputActions.Prompt}
@@ -634,33 +575,6 @@
           text={Locale.Chat.InputActions.Masks}
           icon={<MaskIcon />}
         />
-<<<<<<< HEAD
-=======
-      )}
-
-      {showUploadImage && (
-        <ChatAction
-          onClick={props.uploadImage}
-          text={Locale.Chat.InputActions.UploadImage}
-          icon={props.uploading ? <LoadingButtonIcon /> : <ImageIcon />}
-        />
-      )}
-      <ChatAction
-        onClick={nextTheme}
-        text={Locale.Chat.InputActions.Theme[theme]}
-        icon={
-          <>
-            {theme === Theme.Auto ? (
-              <AutoIcon />
-            ) : theme === Theme.Light ? (
-              <LightIcon />
-            ) : theme === Theme.Dark ? (
-              <DarkIcon />
-            ) : null}
-          </>
-        }
-      />
->>>>>>> 5529ece2
 
         <ChatAction
           onClick={() => setShowModelSelector(true)}
@@ -681,23 +595,6 @@
               icon={usePlugins ? <EnablePluginIcon /> : <DisablePluginIcon />}
             />
           )}
-        {currentModel.includes("vision") && (
-          <ChatAction
-            onClick={selectImage}
-            text="选择图片"
-            loding={uploadLoading}
-            icon={<UploadIcon />}
-            innerNode={
-              <input
-                type="file"
-                accept=".png,.jpg,.webp,.jpeg"
-                id="chat-image-file-select-upload"
-                style={{ display: "none" }}
-                onChange={onImageSelected}
-              />
-            }
-          />
-        )}
 
         {showModelSelector && (
           <Selector
@@ -712,7 +609,6 @@
               chatStore.updateCurrentSession((session) => {
                 session.mask.modelConfig.model = s[0] as ModelType;
                 session.mask.syncGlobalConfig = false;
-                closeImageButton();
               });
               showToast(s[0]);
             }}
@@ -918,14 +814,9 @@
     }
     setIsLoading(true);
     chatStore
-<<<<<<< HEAD
-      .onUserInput(userInput, userImage?.fileUrl)
-      .then(() => setIsLoading(false));
-=======
       .onUserInput(userInput, attachImages)
       .then(() => setIsLoading(false));
     setAttachImages([]);
->>>>>>> 5529ece2
     localStorage.setItem(LAST_INPUT_KEY, userInput);
     localStorage.setItem(LAST_INPUT_IMAGE_KEY, userImage);
     setUserInput("");
@@ -1076,15 +967,9 @@
 
     // resend the message
     setIsLoading(true);
-<<<<<<< HEAD
-    chatStore
-      .onUserInput(userMessage.content, userMessage.image_url)
-      .then(() => setIsLoading(false));
-=======
     const textContent = getMessageTextContent(userMessage);
     const images = getMessageImages(userMessage);
     chatStore.onUserInput(textContent, images).then(() => setIsLoading(false));
->>>>>>> 5529ece2
     inputRef.current?.focus();
   };
 
@@ -1172,7 +1057,6 @@
                 ...createMessage({
                   role: "user",
                   content: userInput,
-                  image_url: userImage?.fileUrl,
                 }),
                 preview: true,
               },
@@ -1310,11 +1194,13 @@
     };
     // eslint-disable-next-line react-hooks/exhaustive-deps
   }, []);
-  
+
   const handlePaste = useCallback(
     async (event: React.ClipboardEvent<HTMLTextAreaElement>) => {
       const currentModel = chatStore.currentSession().mask.modelConfig.model;
-      if(!isVisionModel(currentModel)){return;}
+      if (!isVisionModel(currentModel)) {
+        return;
+      }
       const items = (event.clipboardData || window.clipboardData).items;
       for (const item of items) {
         if (item.kind === "file" && item.type.startsWith("image/")) {
@@ -1570,7 +1456,7 @@
 
                               <ChatAction
                                 text={Locale.Chat.Actions.Delete}
-                                icon={<ClearIcon />}
+                                icon={<DeleteIcon />}
                                 onClick={() => onDelete(message.id ?? i)}
                               />
 
@@ -1603,7 +1489,9 @@
                                       <SpeakIcon />
                                     )
                                   }
-                                  onClick={() => openaiSpeech(message.content)}
+                                  onClick={() =>
+                                    openaiSpeech(getMessageTextContent(message))
+                                  }
                                 />
                               )}
                             </>
@@ -1640,12 +1528,7 @@
                   )}
                   <div className={styles["chat-message-item"]}>
                     <Markdown
-<<<<<<< HEAD
-                      imageBase64={message.image_url}
-                      content={message.content}
-=======
                       content={getMessageTextContent(message)}
->>>>>>> 5529ece2
                       loading={
                         (message.preview || message.streaming) &&
                         message.content.length === 0 &&
@@ -1769,32 +1652,6 @@
               minHeight: textareaMinHeight,
             }}
           />
-<<<<<<< HEAD
-          {userImage && (
-            <div className={styles["chat-input-image"]}>
-              <div
-                style={{ position: "relative", width: "48px", height: "48px" }}
-              >
-                <Image
-                  loader={() => userImage.fileUrl}
-                  src={userImage.fileUrl}
-                  alt={userImage.filename}
-                  title={userImage.filename}
-                  layout="fill"
-                  objectFit="cover"
-                  objectPosition="center"
-                />
-              </div>
-              <button
-                className={styles["chat-input-image-close"]}
-                id="chat-input-image-close"
-                onClick={() => {
-                  setUserImage(null);
-                }}
-              >
-                <CloseIcon />
-              </button>
-=======
           {attachImages.length != 0 && (
             <div className={styles["attach-images"]}>
               {attachImages.map((image, index) => {
@@ -1816,7 +1673,6 @@
                   </div>
                 );
               })}
->>>>>>> 5529ece2
             </div>
           )}
           <IconButton
