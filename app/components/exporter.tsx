/* eslint-disable @next/next/no-img-element */
import { ChatMessage, ModelType, useAppConfig, useChatStore } from "../store";
import Locale from "../locales";
import styles from "./exporter.module.scss";
import {
  List,
  ListItem,
  Modal,
  Select,
  showImageModal,
  showModal,
  showToast,
} from "./ui-lib";
import { IconButton } from "./button";
import {
  copyToClipboard,
  downloadAs,
  getMessageImages,
  useMobileScreen,
} from "../utils";

import CopyIcon from "../icons/copy.svg";
import LoadingIcon from "../icons/three-dots.svg";
import ChatGptIcon from "../icons/chatgpt.png";
import ShareIcon from "../icons/share.svg";
import BotIcon from "../icons/bot.png";

import DownloadIcon from "../icons/download.svg";
import { useEffect, useMemo, useRef, useState } from "react";
import { MessageSelector, useMessageSelector } from "./message-selector";
import { Avatar } from "./emoji";
import dynamic from "next/dynamic";
import NextImage from "next/image";

import { toBlob, toPng } from "html-to-image";
import { DEFAULT_MASK_AVATAR } from "../store/mask";

import { prettyObject } from "../utils/format";
import { EXPORT_MESSAGE_CLASS_NAME, ModelProvider } from "../constant";
import { getClientConfig } from "../config/client";
import { ClientApi } from "../client/api";
import { getMessageTextContent } from "../utils";

const Markdown = dynamic(async () => (await import("./markdown")).Markdown, {
  loading: () => <LoadingIcon />,
});

export function ExportMessageModal(props: { onClose: () => void }) {
  return (
    <div className="modal-mask">
      <Modal
        title={Locale.Export.Title}
        onClose={props.onClose}
        footer={
          <div
            style={{
              width: "100%",
              textAlign: "center",
              fontSize: 14,
              opacity: 0.5,
            }}
          >
            {Locale.Exporter.Description.Title}
          </div>
        }
      >
        <div style={{ minHeight: "40vh" }}>
          <MessageExporter />
        </div>
      </Modal>
    </div>
  );
}

function useSteps(
  steps: Array<{
    name: string;
    value: string;
  }>,
) {
  const stepCount = steps.length;
  const [currentStepIndex, setCurrentStepIndex] = useState(0);
  const nextStep = () =>
    setCurrentStepIndex((currentStepIndex + 1) % stepCount);
  const prevStep = () =>
    setCurrentStepIndex((currentStepIndex - 1 + stepCount) % stepCount);

  return {
    currentStepIndex,
    setCurrentStepIndex,
    nextStep,
    prevStep,
    currentStep: steps[currentStepIndex],
  };
}

function Steps<
  T extends {
    name: string;
    value: string;
  }[],
>(props: { steps: T; onStepChange?: (index: number) => void; index: number }) {
  const steps = props.steps;
  const stepCount = steps.length;

  return (
    <div className={styles["steps"]}>
      <div className={styles["steps-progress"]}>
        <div
          className={styles["steps-progress-inner"]}
          style={{
            width: `${((props.index + 1) / stepCount) * 100}%`,
          }}
        ></div>
      </div>
      <div className={styles["steps-inner"]}>
        {steps.map((step, i) => {
          return (
            <div
              key={i}
              className={`${styles["step"]} ${
                styles[i <= props.index ? "step-finished" : ""]
              } ${i === props.index && styles["step-current"]} clickable`}
              onClick={() => {
                props.onStepChange?.(i);
              }}
              role="button"
            >
              <span className={styles["step-index"]}>{i + 1}</span>
              <span className={styles["step-name"]}>{step.name}</span>
            </div>
          );
        })}
      </div>
    </div>
  );
}

export function MessageExporter() {
  const steps = [
    {
      name: Locale.Export.Steps.Select,
      value: "select",
    },
    {
      name: Locale.Export.Steps.Preview,
      value: "preview",
    },
  ];
  const { currentStep, setCurrentStepIndex, currentStepIndex } =
    useSteps(steps);
  const formats = ["text", "image", "json"] as const;
  type ExportFormat = (typeof formats)[number];

  const [exportConfig, setExportConfig] = useState({
    format: "image" as ExportFormat,
    includeContext: true,
  });

  function updateExportConfig(updater: (config: typeof exportConfig) => void) {
    const config = { ...exportConfig };
    updater(config);
    setExportConfig(config);
  }

  const chatStore = useChatStore();
  const session = chatStore.currentSession();
  const { selection, updateSelection } = useMessageSelector();
  const selectedMessages = useMemo(() => {
    const ret: ChatMessage[] = [];
    if (exportConfig.includeContext) {
      ret.push(...session.mask.context);
    }
    ret.push(...session.messages.filter((m) => selection.has(m.id)));
    return ret;
  }, [
    exportConfig.includeContext,
    session.messages,
    session.mask.context,
    selection,
  ]);
  function preview() {
    if (exportConfig.format === "text") {
      return (
        <MarkdownPreviewer messages={selectedMessages} topic={session.topic} />
      );
    } else if (exportConfig.format === "json") {
      return (
        <JsonPreviewer messages={selectedMessages} topic={session.topic} />
      );
    } else {
      return (
        <ImagePreviewer messages={selectedMessages} topic={session.topic} />
      );
    }
  }
  return (
    <>
      <Steps
        steps={steps}
        index={currentStepIndex}
        onStepChange={setCurrentStepIndex}
      />
      <div
        className={styles["message-exporter-body"]}
        style={currentStep.value !== "select" ? { display: "none" } : {}}
      >
        <List>
          <ListItem
            title={Locale.Export.Format.Title}
            subTitle={Locale.Export.Format.SubTitle}
          >
            <Select
              value={exportConfig.format}
              onChange={(e) =>
                updateExportConfig(
                  (config) =>
                    (config.format = e.currentTarget.value as ExportFormat),
                )
              }
            >
              {formats.map((f) => (
                <option key={f} value={f}>
                  {f}
                </option>
              ))}
            </Select>
          </ListItem>
          <ListItem
            title={Locale.Export.IncludeContext.Title}
            subTitle={Locale.Export.IncludeContext.SubTitle}
          >
            <input
              type="checkbox"
              checked={exportConfig.includeContext}
              onChange={(e) => {
                updateExportConfig(
                  (config) => (config.includeContext = e.currentTarget.checked),
                );
              }}
            ></input>
          </ListItem>
        </List>
        <MessageSelector
          selection={selection}
          updateSelection={updateSelection}
          defaultSelectAll
        />
      </div>
      {currentStep.value === "preview" && (
        <div className={styles["message-exporter-body"]}>{preview()}</div>
      )}
    </>
  );
}

export function RenderExport(props: {
  messages: ChatMessage[];
  onRender: (messages: ChatMessage[]) => void;
}) {
  const domRef = useRef<HTMLDivElement>(null);

  useEffect(() => {
    if (!domRef.current) return;
    const dom = domRef.current;
    const messages = Array.from(
      dom.getElementsByClassName(EXPORT_MESSAGE_CLASS_NAME),
    );

    if (messages.length !== props.messages.length) {
      return;
    }

    const renderMsgs = messages.map((v, i) => {
      const [role, _] = v.id.split(":");
      return {
        id: i.toString(),
        role: role as any,
        content: role === "user" ? v.textContent ?? "" : v.innerHTML,
        date: "",
      };
    });

    props.onRender(renderMsgs);
    // eslint-disable-next-line react-hooks/exhaustive-deps
  }, []);

  return (
    <div ref={domRef}>
      {props.messages.map((m, i) => (
        <div
          key={i}
          id={`${m.role}:${i}`}
          className={EXPORT_MESSAGE_CLASS_NAME}
        >
          <Markdown content={getMessageTextContent(m)} defaultShow />
        </div>
      ))}
    </div>
  );
}

export function PreviewActions(props: {
  download: () => void;
  copy: () => void;
  showCopy?: boolean;
  messages?: ChatMessage[];
}) {
  const [loading, setLoading] = useState(false);
  const [shouldExport, setShouldExport] = useState(false);
  const config = useAppConfig();
  const onRenderMsgs = (msgs: ChatMessage[]) => {
    setShouldExport(false);

    var api: ClientApi;
    if (config.modelConfig.model.startsWith("gemini")) {
      api = new ClientApi(ModelProvider.GeminiPro);
    } else {
      api = new ClientApi(ModelProvider.GPT);
    }

    api
      .share(msgs)
      .then((res) => {
        if (!res) return;
        showModal({
          title: Locale.Export.Share,
          children: [
            <input
              type="text"
              value={res}
              key="input"
              style={{
                width: "100%",
                maxWidth: "unset",
              }}
              readOnly
              onClick={(e) => e.currentTarget.select()}
            ></input>,
          ],
          actions: [
            <IconButton
              icon={<CopyIcon />}
              text={Locale.Chat.Actions.Copy}
              key="copy"
              onClick={() => copyToClipboard(res)}
            />,
          ],
        });
        setTimeout(() => {
          window.open(res, "_blank");
        }, 800);
      })
      .catch((e) => {
        console.error("[Share]", e);
        showToast(prettyObject(e));
      })
      .finally(() => setLoading(false));
  };

  const share = async () => {
    if (props.messages?.length) {
      setLoading(true);
      setShouldExport(true);
    }
  };

  return (
    <>
      <div className={styles["preview-actions"]}>
        {props.showCopy && (
          <IconButton
            text={Locale.Export.Copy}
            bordered
            shadow
            icon={<CopyIcon />}
            onClick={props.copy}
          ></IconButton>
        )}
        <IconButton
          text={Locale.Export.Download}
          bordered
          shadow
          icon={<DownloadIcon />}
          onClick={props.download}
        ></IconButton>
        <IconButton
          text={Locale.Export.Share}
          bordered
          shadow
          icon={loading ? <LoadingIcon /> : <ShareIcon />}
          onClick={share}
        ></IconButton>
      </div>
      <div
        style={{
          position: "fixed",
          right: "200vw",
          pointerEvents: "none",
        }}
      >
        {shouldExport && (
          <RenderExport
            messages={props.messages ?? []}
            onRender={onRenderMsgs}
          />
        )}
      </div>
    </>
  );
}

function ExportAvatar(props: { avatar: string }) {
  if (props.avatar === DEFAULT_MASK_AVATAR) {
    return (
      <img
        src={BotIcon.src}
        width={30}
        height={30}
        alt="bot"
        className="user-avatar"
      />
    );
  }

  return <Avatar avatar={props.avatar} />;
}

export function ImagePreviewer(props: {
  messages: ChatMessage[];
  topic: string;
}) {
  const chatStore = useChatStore();
  const session = chatStore.currentSession();
  const mask = session.mask;
  const config = useAppConfig();

  const previewRef = useRef<HTMLDivElement>(null);

  const copy = () => {
    showToast(Locale.Export.Image.Toast);
    const dom = previewRef.current;
    if (!dom) return;
    toBlob(dom).then((blob) => {
      if (!blob) return;
      try {
        navigator.clipboard
          .write([
            new ClipboardItem({
              "image/png": blob,
            }),
          ])
          .then(() => {
            showToast(Locale.Copy.Success);
            refreshPreview();
          });
      } catch (e) {
        console.error("[Copy Image] ", e);
        showToast(Locale.Copy.Failed);
      }
    });
  };

  const isMobile = useMobileScreen();

  const download = async () => {
    showToast(Locale.Export.Image.Toast);
    const dom = previewRef.current;
    if (!dom) return;

    const isApp = getClientConfig()?.isApp;

    try {
      const blob = await toPng(dom, {
        includeQueryParams: true,
      });
      if (!blob) return;

      if (isMobile || (isApp && window.__TAURI__)) {
        if (isApp && window.__TAURI__) {
          const result = await window.__TAURI__.dialog.save({
            defaultPath: `${props.topic}.png`,
            filters: [
              {
                name: "PNG Files",
                extensions: ["png"],
              },
              {
                name: "All Files",
                extensions: ["*"],
              },
            ],
          });

          if (result !== null) {
            const response = await fetch(blob);
            const buffer = await response.arrayBuffer();
            const uint8Array = new Uint8Array(buffer);
            await window.__TAURI__.fs.writeBinaryFile(result, uint8Array);
            showToast(Locale.Download.Success);
          } else {
            showToast(Locale.Download.Failed);
          }
        } else {
          showImageModal(blob);
        }
      } else {
        const link = document.createElement("a");
        link.download = `${props.topic}.png`;
        link.href = blob;
        link.click();
        refreshPreview();
      }
    } catch (error) {
      showToast(Locale.Download.Failed);
    }
  };

  const refreshPreview = () => {
    const dom = previewRef.current;
    if (dom) {
      dom.innerHTML = dom.innerHTML; // Refresh the content of the preview by resetting its HTML for fix a bug glitching
    }
  };

  const markdownImageUrlCorsProcess = (markdownContent: string) => {
    const updatedContent = markdownContent.replace(
      /!\[.*?\]\((.*?)\)/g,
      (match, url) => {
        if (!url.startsWith("http")) return `![image](${url})`;
        const updatedURL = `/api/cors?url=${encodeURIComponent(url)}`;
        return `![image](${updatedURL})`;
      },
    );
    return updatedContent;
  };

  return (
    <div className={styles["image-previewer"]}>
      <PreviewActions
        copy={copy}
        download={download}
        showCopy={!isMobile}
        messages={props.messages}
      />
      <div
        className={`${styles["preview-body"]} ${styles["default-theme"]}`}
        ref={previewRef}
      >
        <div className={styles["chat-info"]}>
          <div className={styles["logo"] + " no-dark"}>
            <NextImage
              src={ChatGptIcon.src}
              alt="logo"
              width={50}
              height={50}
            />
          </div>

          <div>
            <div className={styles["main-title"]}>NextChat</div>
            <div className={styles["sub-title"]}>
              github.com/Yidadaa/ChatGPT-Next-Web
            </div>
            <div className={styles["icons"]}>
              <ExportAvatar avatar={config.avatar} />
              <span className={styles["icon-space"]}>&</span>
              <ExportAvatar avatar={mask.avatar} />
            </div>
          </div>
          <div>
            <div className={styles["chat-info-item"]}>
              {Locale.Exporter.Model}: {mask.modelConfig.model}
            </div>
            <div className={styles["chat-info-item"]}>
              {Locale.Exporter.Messages}: {props.messages.length}
            </div>
            <div className={styles["chat-info-item"]}>
              {Locale.Exporter.Topic}: {session.topic}
            </div>
            <div className={styles["chat-info-item"]}>
              {Locale.Exporter.Time}:{" "}
              {new Date(
                props.messages.at(-1)?.date ?? Date.now(),
              ).toLocaleString()}
            </div>
          </div>
        </div>
        {props.messages.map((m, i) => {
          return (
            <div
              className={styles["message"] + " " + styles["message-" + m.role]}
              key={i}
            >
              <div className={styles["avatar"]}>
                <ExportAvatar
                  avatar={m.role === "user" ? config.avatar : mask.avatar}
                />
              </div>

              <div className={styles["body"]}>
                <Markdown
<<<<<<< HEAD
                  content={markdownImageUrlCorsProcess(m.content)}
                  imageBase64={m.image_url}
=======
                  content={getMessageTextContent(m)}
>>>>>>> 5529ece2
                  fontSize={config.fontSize}
                  defaultShow
                />
                {getMessageImages(m).length == 1 && (
                  <img
                    key={i}
                    src={getMessageImages(m)[0]}
                    alt="message"
                    className={styles["message-image"]}
                  />
                )}
                {getMessageImages(m).length > 1 && (
                  <div
                    className={styles["message-images"]}
                    style={
                      {
                        "--image-count": getMessageImages(m).length,
                      } as React.CSSProperties
                    }
                  >
                    {getMessageImages(m).map((src, i) => (
                      <img
                        key={i}
                        src={src}
                        alt="message"
                        className={styles["message-image-multi"]}
                      />
                    ))}
                  </div>
                )}
              </div>
            </div>
          );
        })}
      </div>
    </div>
  );
}

export function MarkdownPreviewer(props: {
  messages: ChatMessage[];
  topic: string;
}) {
  const mdText =
    `# ${props.topic}\n\n` +
    props.messages
      .map((m) => {
        return m.role === "user"
          ? `## ${Locale.Export.MessageFromYou}:\n${getMessageTextContent(m)}`
          : `## ${Locale.Export.MessageFromChatGPT}:\n${getMessageTextContent(
              m,
            ).trim()}`;
      })
      .join("\n\n");

  const copy = () => {
    copyToClipboard(mdText);
  };
  const download = () => {
    downloadAs(mdText, `${props.topic}.md`);
  };
  return (
    <>
      <PreviewActions
        copy={copy}
        download={download}
        showCopy={true}
        messages={props.messages}
      />
      <div className="markdown-body">
        <pre className={styles["export-content"]}>{mdText}</pre>
      </div>
    </>
  );
}

export function JsonPreviewer(props: {
  messages: ChatMessage[];
  topic: string;
}) {
  const msgs = {
    messages: [
      {
        role: "system",
        content: `${Locale.FineTuned.Sysmessage} ${props.topic}`,
      },
      ...props.messages.map((m) => ({
        role: m.role,
        content: m.content,
      })),
    ],
  };
  const mdText = "```json\n" + JSON.stringify(msgs, null, 2) + "\n```";
  const minifiedJson = JSON.stringify(msgs);

  const copy = () => {
    copyToClipboard(minifiedJson);
  };
  const download = () => {
    downloadAs(JSON.stringify(msgs), `${props.topic}.json`);
  };

  return (
    <>
      <PreviewActions
        copy={copy}
        download={download}
        showCopy={false}
        messages={props.messages}
      />
      <div className="markdown-body" onClick={copy}>
        <Markdown content={mdText} />
      </div>
    </>
  );
}<|MERGE_RESOLUTION|>--- conflicted
+++ resolved
@@ -600,12 +600,7 @@
 
               <div className={styles["body"]}>
                 <Markdown
-<<<<<<< HEAD
-                  content={markdownImageUrlCorsProcess(m.content)}
-                  imageBase64={m.image_url}
-=======
                   content={getMessageTextContent(m)}
->>>>>>> 5529ece2
                   fontSize={config.fontSize}
                   defaultShow
                 />
