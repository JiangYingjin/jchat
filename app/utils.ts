--- conflicted
+++ resolved
@@ -293,22 +293,6 @@
 export function isVisionModel(model: string) {
   // Note: This is a better way using the TypeScript feature instead of `&&` or `||` (ts v5.5.0-dev.20240314 I've been using)
 
-<<<<<<< HEAD
-  const visionKeywords = ["vision", "claude-3", "gemini-1.5-pro"];
-
-  const isGpt4Turbo =
-    model.includes("gpt-4-turbo") && !model.includes("preview");
-
-  return (
-    visionKeywords.some((keyword) => model.includes(keyword)) || isGpt4Turbo
-  );
-}
-
-export function isSupportRAGModel(modelName: string) {
-  return DEFAULT_MODELS.filter((model) => model.provider.id === "openai").some(
-    (model) => model.name === modelName,
-  );
-=======
   const visionKeywords = [
     "vision",
     "claude-3",
@@ -321,5 +305,10 @@
   return (
     visionKeywords.some((keyword) => model.includes(keyword)) || isGpt4Turbo
   );
->>>>>>> 1e00c899
+}
+
+export function isSupportRAGModel(modelName: string) {
+  return DEFAULT_MODELS.filter((model) => model.provider.id === "openai").some(
+    (model) => model.name === modelName,
+  );
 }