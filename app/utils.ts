--- conflicted
+++ resolved
@@ -2,11 +2,7 @@
 import { showToast } from "./components/ui-lib";
 import Locale from "./locales";
 import { RequestMessage } from "./client/api";
-<<<<<<< HEAD
 import { DEFAULT_MODELS } from "./constant";
-import { useAccessStore } from "./store";
-=======
->>>>>>> 55a93e7b
 
 export function trimTopic(topic: string) {
   // Fix an issue where double quotes still show in the Indonesian language
@@ -295,21 +291,17 @@
 }
 
 export function isVisionModel(model: string) {
-<<<<<<< HEAD
-  // Note: This is a better way using the TypeScript feature instead of `&&` or `||` (ts v5.5.0-dev.20240314 I've been using)
   const visionKeywords = ["vision", "claude-3"];
-
-  return visionKeywords.some((keyword) => model.includes(keyword));
+  const isGpt4Turbo =
+    model.includes("gpt-4-turbo") && !model.includes("preview");
+
+  return (
+    visionKeywords.some((keyword) => model.includes(keyword)) || isGpt4Turbo
+  );
 }
 
 export function isSupportRAGModel(modelName: string) {
   return DEFAULT_MODELS.filter((model) => model.provider.id === "openai").some(
     (model) => model.name === modelName,
   );
-=======
-  const visionKeywords = ["vision", "claude-3"];
-  const isGpt4Turbo = model.includes("gpt-4-turbo") && !model.includes("preview");
-
-  return visionKeywords.some((keyword) => model.includes(keyword)) || isGpt4Turbo;
->>>>>>> 55a93e7b
 }