--- conflicted
+++ resolved
@@ -200,8 +200,6 @@
     },
   },
   {
-<<<<<<< HEAD
-=======
     name: "gpt-3.5-turbo-0125",
     available: true,
     provider: {
@@ -220,7 +218,6 @@
     },
   },
   {
->>>>>>> 4511aa4d
     name: "gpt-3.5-turbo-0613",
     available: true,
     provider: {
