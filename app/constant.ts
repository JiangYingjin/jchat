export const OWNER = "Hk-Gosuto";
export const REPO = "ChatGPT-Next-Web-LangChain";
export const REPO_URL = `https://github.com/${OWNER}/${REPO}`;
export const ISSUE_URL = `https://github.com/${OWNER}/${REPO}/issues`;
export const UPDATE_URL = `${REPO_URL}#keep-updated`;
export const RELEASE_URL = `${REPO_URL}/releases`;
export const FETCH_COMMIT_URL = `https://api.github.com/repos/${OWNER}/${REPO}/commits?per_page=1`;
export const FETCH_TAG_URL = `https://api.github.com/repos/${OWNER}/${REPO}/tags?per_page=1`;
export const RUNTIME_CONFIG_DOM = "danger-runtime-config";

export const DEFAULT_API_HOST = "https://api.nextchat.dev";
export const OPENAI_BASE_URL = "https://api.openai.com";
export const GOOGLE_BASE_URL = "https://generativelanguage.googleapis.com";

export enum Path {
  Home = "/",
  Chat = "/chat",
  Settings = "/settings",
  NewChat = "/new-chat",
  Masks = "/masks",
  Plugins = "/plugins",
  Auth = "/auth",
}

export enum ApiPath {
  Cors = "/api/cors",
  OpenAI = "/api/openai",
  GoogleAI = "/api/google",
}

export enum SlotID {
  AppBody = "app-body",
  CustomModel = "custom-model",
}

export enum FileName {
  Masks = "masks.json",
  Plugins = "plugins.json",
  Prompts = "prompts.json",
}

export enum StoreKey {
  Chat = "chat-next-web-store",
  Access = "access-control",
  Config = "app-config",
  Mask = "mask-store",
  Plugin = "plugin-store",
  Prompt = "prompt-store",
  Update = "chat-update",
  Sync = "sync",
}

export const DEFAULT_SIDEBAR_WIDTH = 300;
export const MAX_SIDEBAR_WIDTH = 500;
export const MIN_SIDEBAR_WIDTH = 230;
export const NARROW_SIDEBAR_WIDTH = 100;

export const ACCESS_CODE_PREFIX = "nk-";

export const LAST_INPUT_KEY = "last-input";
export const LAST_INPUT_IMAGE_KEY = "last-input-image";
export const UNFINISHED_INPUT = (id: string) => "unfinished-input-" + id;

export const STORAGE_KEY = "chatgpt-next-web";

export const REQUEST_TIMEOUT_MS = 60000;

export const EXPORT_MESSAGE_CLASS_NAME = "export-markdown";

export enum ServiceProvider {
  OpenAI = "OpenAI",
  Azure = "Azure",
  Google = "Google",
}

export enum ModelProvider {
  GPT = "GPT",
  GeminiPro = "GeminiPro",
}

export const OpenaiPath = {
  ChatPath: "v1/chat/completions",
  SpeechPath: "v1/audio/speech",
  UsagePath: "dashboard/billing/usage",
  SubsPath: "dashboard/billing/subscription",
  ListModelPath: "v1/models",
};

export const Azure = {
  ExampleEndpoint: "https://{resource-url}/openai/deployments",
};

export const Google = {
  ExampleEndpoint: "https://generativelanguage.googleapis.com/",
<<<<<<< HEAD
  ChatPath: "v1beta/models/{{model}}:generateContent",
=======
  ChatPath: "v1beta/models/gemini-pro:generateContent",
  VisionChatPath: "v1beta/models/gemini-pro-vision:generateContent",

  // /api/openai/v1/chat/completions
>>>>>>> 5529ece2
};

export const DEFAULT_INPUT_TEMPLATE = `{{input}}`; // input / time / model / lang
export const DEFAULT_SYSTEM_TEMPLATE = `
You are ChatGPT, a large language model trained by {{ServiceProvider}}.
Knowledge cutoff: {{cutoff}}
Current model: {{model}}
Current time: {{time}}
Latex inline: $x^2$ 
Latex block: $$e=mc^2$$
`;

export const SUMMARIZE_MODEL = "gpt-3.5-turbo";
<<<<<<< HEAD
export const GOOGLE_SUMMARIZE_MODEL = "gemini-pro";
=======
export const GEMINI_SUMMARIZE_MODEL = "gemini-pro";
>>>>>>> 5529ece2

export const KnowledgeCutOffDate: Record<string, string> = {
  default: "2021-09",
  "gpt-4-turbo-preview": "2023-12",
  "gpt-4-1106-preview": "2023-04",
  "gpt-4-0125-preview": "2023-12",
  "gpt-4-vision-preview": "2023-04",
  // After improvements,
  // it's now easier to add "KnowledgeCutOffDate" instead of stupid hardcoding it, as was done previously.
  "gemini-pro": "2023-12",
};

export const DEFAULT_TTS_MODEL = "tts-1";
export const DEFAULT_TTS_VOICE = "alloy";
export const DEFAULT_TTS_MODELS = ["tts-1", "tts-1-hd"];
export const DEFAULT_TTS_VOICES = [
  "alloy",
  "echo",
  "fable",
  "onyx",
  "nova",
  "shimmer",
];

export const DEFAULT_MODELS = [
  {
    name: "gpt-4",
    available: true,
    provider: {
      id: "openai",
      providerName: "OpenAI",
      providerType: "openai",
    },
  },
  {
    name: "gpt-4-0613",
    available: true,
    provider: {
      id: "openai",
      providerName: "OpenAI",
      providerType: "openai",
    },
  },
  {
    name: "gpt-4-32k",
    available: true,
    provider: {
      id: "openai",
      providerName: "OpenAI",
      providerType: "openai",
    },
  },
  {
    name: "gpt-4-32k-0613",
    available: true,
    provider: {
      id: "openai",
      providerName: "OpenAI",
      providerType: "openai",
    },
  },
  {
    name: "gpt-4-turbo-preview",
    available: true,
    provider: {
      id: "openai",
      providerName: "OpenAI",
      providerType: "openai",
    },
  },
  {
    name: "gpt-4-1106-preview",
    available: true,
    provider: {
      id: "openai",
      providerName: "OpenAI",
      providerType: "openai",
    },
  },
  {
    name: "gpt-4-0125-preview",
    available: true,
    provider: {
      id: "openai",
      providerName: "OpenAI",
      providerType: "openai",
    },
  },
  {
    name: "gpt-4-vision-preview",
    available: true,
    provider: {
      id: "openai",
      providerName: "OpenAI",
      providerType: "openai",
    },
  },
  {
    name: "gpt-3.5-turbo",
    available: true,
    provider: {
      id: "openai",
      providerName: "OpenAI",
      providerType: "openai",
    },
  },
  {
    name: "gpt-3.5-turbo-0125",
    available: true,
    provider: {
      id: "openai",
      providerName: "OpenAI",
      providerType: "openai",
    },
  },
  {
    name: "gpt-3.5-turbo-0613",
    available: true,
    provider: {
      id: "openai",
      providerName: "OpenAI",
      providerType: "openai",
    },
  },
  {
    name: "gpt-3.5-turbo-1106",
    available: true,
    provider: {
      id: "openai",
      providerName: "OpenAI",
      providerType: "openai",
    },
  },
  {
    name: "gpt-3.5-turbo-16k",
    available: true,
    provider: {
      id: "openai",
      providerName: "OpenAI",
      providerType: "openai",
    },
  },
  {
    name: "gpt-3.5-turbo-16k-0613",
    available: true,
    provider: {
      id: "openai",
      providerName: "OpenAI",
      providerType: "openai",
    },
  },
  {
    name: "gemini-pro",
    available: true,
    provider: {
      id: "google",
      providerName: "Google",
      providerType: "google",
    },
  },
  {
    name: "gemini-pro-vision",
    available: true,
    provider: {
      id: "google",
      providerName: "Google",
      providerType: "google",
    },
  },
] as const;

export const CHAT_PAGE_SIZE = 15;
export const MAX_RENDER_MSG_COUNT = 45;<|MERGE_RESOLUTION|>--- conflicted
+++ resolved
@@ -92,14 +92,10 @@
 
 export const Google = {
   ExampleEndpoint: "https://generativelanguage.googleapis.com/",
-<<<<<<< HEAD
-  ChatPath: "v1beta/models/{{model}}:generateContent",
-=======
   ChatPath: "v1beta/models/gemini-pro:generateContent",
   VisionChatPath: "v1beta/models/gemini-pro-vision:generateContent",
 
   // /api/openai/v1/chat/completions
->>>>>>> 5529ece2
 };
 
 export const DEFAULT_INPUT_TEMPLATE = `{{input}}`; // input / time / model / lang
@@ -113,11 +109,7 @@
 `;
 
 export const SUMMARIZE_MODEL = "gpt-3.5-turbo";
-<<<<<<< HEAD
-export const GOOGLE_SUMMARIZE_MODEL = "gemini-pro";
-=======
 export const GEMINI_SUMMARIZE_MODEL = "gemini-pro";
->>>>>>> 5529ece2
 
 export const KnowledgeCutOffDate: Record<string, string> = {
   default: "2021-09",
