--- conflicted
+++ resolved
@@ -105,11 +105,6 @@
 export const Google = {
   ExampleEndpoint: "https://generativelanguage.googleapis.com/",
   ChatPath: (modelName: string) => `v1beta/models/${modelName}:generateContent`,
-<<<<<<< HEAD
-  VisionChatPath: (modelName: string) =>
-    `v1beta/models/${modelName}:generateContent`,
-=======
->>>>>>> 52312dbd
 };
 
 export const DEFAULT_INPUT_TEMPLATE = `{{input}}`; // input / time / model / lang
