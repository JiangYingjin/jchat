--- conflicted
+++ resolved
@@ -14,15 +14,13 @@
 
 export const GEMINI_BASE_URL = "https://generativelanguage.googleapis.com/";
 
-<<<<<<< HEAD
+export const BAIDU_BASE_URL = "https://aip.baidubce.com";
+export const BAIDU_OATUH_URL = `${BAIDU_BASE_URL}/oauth/2.0/token`;
+
+export const BYTEDANCE_BASE_URL = "https://ark.cn-beijing.volces.com";
+
 export const ALIBABA_BASE_URL =
   "https://dashscope.aliyuncs.com/api/v1/services/aigc/text-generation/generation";
-=======
-export const BAIDU_BASE_URL = "https://aip.baidubce.com";
-export const BAIDU_OATUH_URL = `${BAIDU_BASE_URL}/oauth/2.0/token`;
-
-export const BYTEDANCE_BASE_URL = "https://ark.cn-beijing.volces.com";
->>>>>>> bb349a03
 
 export enum Path {
   Home = "/",
@@ -38,12 +36,9 @@
   Azure = "/api/azure",
   OpenAI = "/api/openai",
   Anthropic = "/api/anthropic",
-<<<<<<< HEAD
-  Alibaba = "/api/alibaba",
-=======
   Baidu = "/api/baidu",
   ByteDance = "/api/bytedance",
->>>>>>> bb349a03
+  Alibaba = "/api/alibaba",
 }
 
 export enum SlotID {
@@ -87,24 +82,18 @@
   Azure = "Azure",
   Google = "Google",
   Anthropic = "Anthropic",
-<<<<<<< HEAD
-  Alibaba = "Alibaba",
-=======
   Baidu = "Baidu",
   ByteDance = "ByteDance",
->>>>>>> bb349a03
+  Alibaba = "Alibaba",
 }
 
 export enum ModelProvider {
   GPT = "GPT",
   GeminiPro = "GeminiPro",
   Claude = "Claude",
-<<<<<<< HEAD
-  Qwen = "Qwen",
-=======
   Ernie = "Ernie",
   Doubao = "Doubao",
->>>>>>> bb349a03
+  Qwen = "Qwen",
 }
 
 export const Anthropic = {
@@ -132,10 +121,6 @@
   ChatPath: (modelName: string) => `v1beta/models/${modelName}:generateContent`,
 };
 
-<<<<<<< HEAD
-export const Alibaba = {
-  ChatPath: "chat/completions",
-=======
 export const Baidu = {
   ExampleEndpoint: BAIDU_BASE_URL,
   ChatPath: (modelName: string) => {
@@ -156,7 +141,10 @@
 export const ByteDance = {
   ExampleEndpoint: "https://ark.cn-beijing.volces.com/api/",
   ChatPath: "api/v3/chat/completions",
->>>>>>> bb349a03
+};
+
+export const Alibaba = {
+  ChatPath: "chat/completions",
 };
 
 export const DEFAULT_INPUT_TEMPLATE = `{{input}}`; // input / time / model / lang
@@ -228,7 +216,25 @@
   "claude-3-5-sonnet-20240620",
 ];
 
-<<<<<<< HEAD
+const baiduModels = [
+  "ernie-4.0-turbo-8k",
+  "ernie-4.0-8k",
+  "ernie-4.0-8k-preview",
+  "ernie-4.0-8k-preview-0518",
+  "ernie-4.0-8k-latest",
+  "ernie-3.5-8k",
+  "ernie-3.5-8k-0205",
+];
+
+const bytedanceModels = [
+  "Doubao-lite-4k",
+  "Doubao-lite-32k",
+  "Doubao-lite-128k",
+  "Doubao-pro-4k",
+  "Doubao-pro-32k",
+  "Doubao-pro-128k",
+];
+
 const alibabaModes = [
   "qwen-turbo",
   "qwen-plus",
@@ -237,25 +243,6 @@
   "qwen-max-0403",
   "qwen-max-0107",
   "qwen-max-longcontext",
-=======
-const baiduModels = [
-  "ernie-4.0-turbo-8k",
-  "ernie-4.0-8k",
-  "ernie-4.0-8k-preview",
-  "ernie-4.0-8k-preview-0518",
-  "ernie-4.0-8k-latest",
-  "ernie-3.5-8k",
-  "ernie-3.5-8k-0205",
-];
-
-const bytedanceModels = [
-  "Doubao-lite-4k",
-  "Doubao-lite-32k",
-  "Doubao-lite-128k",
-  "Doubao-pro-4k",
-  "Doubao-pro-32k",
-  "Doubao-pro-128k",
->>>>>>> bb349a03
 ];
 
 export const DEFAULT_MODELS = [
@@ -295,7 +282,24 @@
       providerType: "anthropic",
     },
   })),
-<<<<<<< HEAD
+  ...baiduModels.map((name) => ({
+    name,
+    available: true,
+    provider: {
+      id: "baidu",
+      providerName: "Baidu",
+      providerType: "baidu",
+    },
+  })),
+  ...bytedanceModels.map((name) => ({
+    name,
+    available: true,
+    provider: {
+      id: "bytedance",
+      providerName: "ByteDance",
+      providerType: "bytedance",
+    },
+  })),
   ...alibabaModes.map((name) => ({
     name,
     available: true,
@@ -303,24 +307,6 @@
       id: "alibaba",
       providerName: "Alibaba",
       providerType: "alibaba",
-=======
-  ...baiduModels.map((name) => ({
-    name,
-    available: true,
-    provider: {
-      id: "baidu",
-      providerName: "Baidu",
-      providerType: "baidu",
-    },
-  })),
-  ...bytedanceModels.map((name) => ({
-    name,
-    available: true,
-    provider: {
-      id: "bytedance",
-      providerName: "ByteDance",
-      providerType: "bytedance",
->>>>>>> bb349a03
     },
   })),
 ] as const;
