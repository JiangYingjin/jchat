export const OWNER = "Hk-Gosuto";
export const REPO = "ChatGPT-Next-Web-LangChain";
export const REPO_URL = `https://github.com/${OWNER}/${REPO}`;
export const ISSUE_URL = `https://github.com/${OWNER}/${REPO}/issues`;
export const UPDATE_URL = `${REPO_URL}#keep-updated`;
export const RELEASE_URL = `${REPO_URL}/releases`;
export const FETCH_COMMIT_URL = `https://api.github.com/repos/${OWNER}/${REPO}/commits?per_page=1`;
export const FETCH_TAG_URL = `https://api.github.com/repos/${OWNER}/${REPO}/tags?per_page=1`;
export const RUNTIME_CONFIG_DOM = "danger-runtime-config";

export const DEFAULT_API_HOST = "https://api.nextchat.dev";
export const OPENAI_BASE_URL = "https://api.openai.com";
<<<<<<< HEAD
export const GOOGLE_BASE_URL = "https://generativelanguage.googleapis.com";
=======
export const ANTHROPIC_BASE_URL = "https://api.anthropic.com";

export const GEMINI_BASE_URL = "https://generativelanguage.googleapis.com/";
>>>>>>> 55a93e7b

export enum Path {
  Home = "/",
  Chat = "/chat",
  Settings = "/settings",
  NewChat = "/new-chat",
  Masks = "/masks",
  Plugins = "/plugins",
  Auth = "/auth",
}

export enum ApiPath {
  Cors = "",
  OpenAI = "/api/openai",
<<<<<<< HEAD
  GoogleAI = "/api/google",
=======
  Anthropic = "/api/anthropic",
>>>>>>> 55a93e7b
}

export enum SlotID {
  AppBody = "app-body",
  CustomModel = "custom-model",
}

export enum FileName {
  Masks = "masks.json",
  Plugins = "plugins.json",
  Prompts = "prompts.json",
}

export enum StoreKey {
  Chat = "chat-next-web-store",
  Access = "access-control",
  Config = "app-config",
  Mask = "mask-store",
  Plugin = "plugin-store",
  Prompt = "prompt-store",
  Update = "chat-update",
  Sync = "sync",
}

export const DEFAULT_SIDEBAR_WIDTH = 300;
export const MAX_SIDEBAR_WIDTH = 500;
export const MIN_SIDEBAR_WIDTH = 230;
export const NARROW_SIDEBAR_WIDTH = 100;

export const ACCESS_CODE_PREFIX = "nk-";

export const LAST_INPUT_KEY = "last-input";
export const UNFINISHED_INPUT = (id: string) => "unfinished-input-" + id;

export const STORAGE_KEY = "chatgpt-next-web";

export const REQUEST_TIMEOUT_MS = 60000;

export const EXPORT_MESSAGE_CLASS_NAME = "export-markdown";

export enum ServiceProvider {
  OpenAI = "OpenAI",
  Azure = "Azure",
  Google = "Google",
  Anthropic = "Anthropic",
}

export enum ModelProvider {
  GPT = "GPT",
  GeminiPro = "GeminiPro",
  Claude = "Claude",
}

export const Anthropic = {
  ChatPath: "v1/messages",
  ChatPath1: "v1/complete",
  ExampleEndpoint: "https://api.anthropic.com",
  Vision: "2023-06-01",
};

export const OpenaiPath = {
  ChatPath: "v1/chat/completions",
  SpeechPath: "v1/audio/speech",
  TranscriptionPath: "v1/audio/transcriptions",
  UsagePath: "dashboard/billing/usage",
  SubsPath: "dashboard/billing/subscription",
  ListModelPath: "v1/models",
};

export const Azure = {
  ExampleEndpoint: "https://{resource-url}/openai/deployments",
};

export const Google = {
  ExampleEndpoint: "https://generativelanguage.googleapis.com/",
  ChatPath: "v1beta/models/gemini-pro:generateContent",
  VisionChatPath: "v1beta/models/gemini-pro-vision:generateContent",

  // /api/openai/v1/chat/completions
};

export const DEFAULT_INPUT_TEMPLATE = `{{input}}`; // input / time / model / lang
// export const DEFAULT_SYSTEM_TEMPLATE = `
// You are ChatGPT, a large language model trained by {{ServiceProvider}}.
// Knowledge cutoff: {{cutoff}}
// Current model: {{model}}
// Current time: {{time}}
// Latex inline: $x^2$
// Latex block: $$e=mc^2$$
// `;
export const DEFAULT_SYSTEM_TEMPLATE = `
You are ChatGPT, a large language model trained by {{ServiceProvider}}.
Knowledge cutoff: {{cutoff}}
Current model: {{model}}
Current time: {{time}}
Latex inline: \\(x^2\\) 
Latex block: $$e=mc^2$$
`;

export const SUMMARIZE_MODEL = "gpt-3.5-turbo";
export const GEMINI_SUMMARIZE_MODEL = "gemini-pro";

export const KnowledgeCutOffDate: Record<string, string> = {
  default: "2021-09",
  "gpt-4-turbo": "2023-12",
  "gpt-4-turbo-preview": "2023-12",
  "gpt-4-1106-preview": "2023-04",
  "gpt-4-0125-preview": "2023-12",
  "gpt-4-vision-preview": "2023-04",
  // After improvements,
  // it's now easier to add "KnowledgeCutOffDate" instead of stupid hardcoding it, as was done previously.
  "gemini-pro": "2023-12",
};

export const DEFAULT_TTS_MODEL = "tts-1";
export const DEFAULT_TTS_VOICE = "alloy";
export const DEFAULT_TTS_MODELS = ["tts-1", "tts-1-hd"];
export const DEFAULT_TTS_VOICES = [
  "alloy",
  "echo",
  "fable",
  "onyx",
  "nova",
  "shimmer",
];

export const DEFAULT_STT_ENGINE = "WebAPI";
export const DEFAULT_STT_ENGINES = ["WebAPI", "OpenAI Whisper"];
export const FIREFOX_DEFAULT_STT_ENGINE = "OpenAI Whisper";

export const DEFAULT_MODELS = [
  {
    name: "gpt-4",
    available: true,
    provider: {
      id: "openai",
      providerName: "OpenAI",
      providerType: "openai",
    },
  },
  {
    name: "gpt-4-0613",
    available: true,
    provider: {
      id: "openai",
      providerName: "OpenAI",
      providerType: "openai",
    },
  },
  {
    name: "gpt-4-32k",
    available: true,
    provider: {
      id: "openai",
      providerName: "OpenAI",
      providerType: "openai",
    },
  },
  {
    name: "gpt-4-32k-0613",
    available: true,
    provider: {
      id: "openai",
      providerName: "OpenAI",
      providerType: "openai",
    },
  },
  {
    name: "gpt-4-turbo",
    available: true,
    provider: {
      id: "openai",
      providerName: "OpenAI",
      providerType: "openai",
    },
  },
  {
    name: "gpt-4-turbo-2024-04-09",
    available: true,
    provider: {
      id: "openai",
      providerName: "OpenAI",
      providerType: "openai",
    },
  },
  {
    name: "gpt-4-turbo-preview",
    available: true,
    provider: {
      id: "openai",
      providerName: "OpenAI",
      providerType: "openai",
    },
  },
  {
    name: "gpt-4-1106-preview",
    available: true,
    provider: {
      id: "openai",
      providerName: "OpenAI",
      providerType: "openai",
    },
  },
  {
    name: "gpt-4-0125-preview",
    available: true,
    provider: {
      id: "openai",
      providerName: "OpenAI",
      providerType: "openai",
    },
  },
  {
    name: "gpt-4-vision-preview",
    available: true,
    provider: {
      id: "openai",
      providerName: "OpenAI",
      providerType: "openai",
    },
  },
  {
    name: "gpt-3.5-turbo",
    available: true,
    provider: {
      id: "openai",
      providerName: "OpenAI",
      providerType: "openai",
    },
  },
  {
    name: "gpt-3.5-turbo-0125",
    available: true,
    provider: {
      id: "openai",
      providerName: "OpenAI",
      providerType: "openai",
    },
  },
  {
    name: "gpt-3.5-turbo-0613",
    available: true,
    provider: {
      id: "openai",
      providerName: "OpenAI",
      providerType: "openai",
    },
  },
  {
    name: "gpt-3.5-turbo-1106",
    available: true,
    provider: {
      id: "openai",
      providerName: "OpenAI",
      providerType: "openai",
    },
  },
  {
    name: "gpt-3.5-turbo-16k",
    available: true,
    provider: {
      id: "openai",
      providerName: "OpenAI",
      providerType: "openai",
    },
  },
  {
    name: "gpt-3.5-turbo-16k-0613",
    available: true,
    provider: {
      id: "openai",
      providerName: "OpenAI",
      providerType: "openai",
    },
  },
  {
    name: "gemini-pro",
    available: true,
    provider: {
      id: "google",
      providerName: "Google",
      providerType: "google",
    },
  },
  {
    name: "gemini-pro-vision",
    available: true,
    provider: {
      id: "google",
      providerName: "Google",
      providerType: "google",
    },
  },
  {
    name: "claude-instant-1.2",
    available: true,
    provider: {
      id: "anthropic",
      providerName: "Anthropic",
      providerType: "anthropic",
    },
  },
  {
    name: "claude-2.0",
    available: true,
    provider: {
      id: "anthropic",
      providerName: "Anthropic",
      providerType: "anthropic",
    },
  },
  {
    name: "claude-2.1",
    available: true,
    provider: {
      id: "anthropic",
      providerName: "Anthropic",
      providerType: "anthropic",
    },
  },
  {
    name: "claude-3-opus-20240229",
    available: true,
    provider: {
      id: "anthropic",
      providerName: "Anthropic",
      providerType: "anthropic",
    },
  },
  {
    name: "claude-3-sonnet-20240229",
    available: true,
    provider: {
      id: "anthropic",
      providerName: "Anthropic",
      providerType: "anthropic",
    },
  },
  {
    name: "claude-3-haiku-20240307",
    available: true,
    provider: {
      id: "anthropic",
      providerName: "Anthropic",
      providerType: "anthropic",
    },
  },
] as const;

export const CHAT_PAGE_SIZE = 15;
export const MAX_RENDER_MSG_COUNT = 45;

// some famous webdav endpoints
export const internalWhiteWebDavEndpoints = [
  "https://dav.jianguoyun.com/dav/",
  "https://dav.dropdav.com/",
  "https://dav.box.com/dav",
  "https://nanao.teracloud.jp/dav/",
  "https://webdav.4shared.com/",
  "https://dav.idrivesync.com",
  "https://webdav.yandex.com",
  "https://app.koofr.net/dav/Koofr",
];<|MERGE_RESOLUTION|>--- conflicted
+++ resolved
@@ -10,13 +10,9 @@
 
 export const DEFAULT_API_HOST = "https://api.nextchat.dev";
 export const OPENAI_BASE_URL = "https://api.openai.com";
-<<<<<<< HEAD
 export const GOOGLE_BASE_URL = "https://generativelanguage.googleapis.com";
-=======
+export const GEMINI_BASE_URL = "https://generativelanguage.googleapis.com/";
 export const ANTHROPIC_BASE_URL = "https://api.anthropic.com";
-
-export const GEMINI_BASE_URL = "https://generativelanguage.googleapis.com/";
->>>>>>> 55a93e7b
 
 export enum Path {
   Home = "/",
@@ -31,11 +27,8 @@
 export enum ApiPath {
   Cors = "",
   OpenAI = "/api/openai",
-<<<<<<< HEAD
   GoogleAI = "/api/google",
-=======
   Anthropic = "/api/anthropic",
->>>>>>> 55a93e7b
 }
 
 export enum SlotID {
