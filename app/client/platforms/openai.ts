"use client";
import {
  ApiPath,
  DEFAULT_API_HOST,
  DEFAULT_MODELS,
  OpenaiPath,
  REQUEST_TIMEOUT_MS,
  ServiceProvider,
} from "@/app/constant";
import { useAccessStore, useAppConfig, useChatStore } from "@/app/store";

import {
<<<<<<< HEAD
  AgentChatOptions,
=======
>>>>>>> 5529ece2
  ChatOptions,
  getHeaders,
  LLMApi,
  LLMModel,
  LLMUsage,
<<<<<<< HEAD
  SpeechOptions,
=======
  MultimodalContent,
>>>>>>> 5529ece2
} from "../api";
import Locale from "../../locales";
import {
  EventStreamContentType,
  fetchEventSource,
} from "@fortaine/fetch-event-source";
import { prettyObject } from "@/app/utils/format";
import { getClientConfig } from "@/app/config/client";
import { makeAzurePath } from "@/app/azure";
<<<<<<< HEAD
import axios from "axios";
=======
import {
  getMessageTextContent,
  getMessageImages,
  isVisionModel,
} from "@/app/utils";
>>>>>>> 5529ece2

export interface OpenAIListModelResponse {
  object: string;
  data: Array<{
    id: string;
    object: string;
    root: string;
  }>;
}

export class ChatGPTApi implements LLMApi {
  private disableListModels = true;

  path(path: string, model?: string): string {
    const accessStore = useAccessStore.getState();

    const isAzure = accessStore.provider === ServiceProvider.Azure;

    if (isAzure && !accessStore.isValidAzure()) {
      throw Error(
        "incomplete azure config, please check it in your settings page",
      );
    }

    let baseUrl = isAzure ? accessStore.azureUrl : accessStore.openaiUrl;

    if (baseUrl.length === 0) {
      const isApp = !!getClientConfig()?.isApp;
      baseUrl = isApp
        ? DEFAULT_API_HOST + "/proxy" + ApiPath.OpenAI
        : ApiPath.OpenAI;
    }

    if (baseUrl.endsWith("/")) {
      baseUrl = baseUrl.slice(0, baseUrl.length - 1);
    }
    if (!baseUrl.startsWith("http") && !baseUrl.startsWith(ApiPath.OpenAI)) {
      baseUrl = "https://" + baseUrl;
    }

    if (isAzure) {
      path = makeAzurePath(path, accessStore.azureApiVersion);
      return [baseUrl, model, path].join("/");
    }

    console.log("[Proxy Endpoint] ", baseUrl, path);

    return [baseUrl, path].join("/");
  }

  extractMessage(res: any) {
    return res.choices?.at(0)?.message?.content ?? "";
  }

  async speech(options: SpeechOptions): Promise<ArrayBuffer> {
    const requestPayload = {
      model: options.model,
      input: options.input,
      voice: options.voice,
      response_format: options.response_format,
      speed: options.speed,
    };

    console.log("[Request] openai speech payload: ", requestPayload);

    const controller = new AbortController();
    options.onController?.(controller);

    try {
      const speechPath = this.path(OpenaiPath.SpeechPath, options.model);
      const speechPayload = {
        method: "POST",
        body: JSON.stringify(requestPayload),
        signal: controller.signal,
        headers: getHeaders(),
      };

      // make a fetch request
      const requestTimeoutId = setTimeout(
        () => controller.abort(),
        REQUEST_TIMEOUT_MS,
      );

      const res = await fetch(speechPath, speechPayload);
      clearTimeout(requestTimeoutId);
      return await res.arrayBuffer();
    } catch (e) {
      console.log("[Request] failed to make a speech request", e);
      throw e;
    }
  }

  async chat(options: ChatOptions) {
<<<<<<< HEAD
    const messages: any[] = [];

    const getImageBase64Data = async (url: string) => {
      const response = await axios.get(url, { responseType: "arraybuffer" });
      const base64 = Buffer.from(response.data, "binary").toString("base64");
      return base64;
    };
    if (options.config.model === "gpt-4-vision-preview") {
      for (const v of options.messages) {
        let message: {
          role: string;
          content: {
            type: string;
            text?: string;
            image_url?: { url: string };
          }[];
        } = {
          role: v.role,
          content: [],
        };
        message.content.push({
          type: "text",
          text: v.content,
        });
        if (v.image_url) {
          var base64Data = await getImageBase64Data(v.image_url);
          message.content.push({
            type: "image_url",
            image_url: {
              url: `data:image/jpeg;base64,${base64Data}`,
            },
          });
        }
        messages.push(message);
      }
    } else {
      options.messages.map((v) =>
        messages.push({
          role: v.role,
          content: v.content,
        }),
      );
    }
=======
    const visionModel = isVisionModel(options.config.model);
    const messages = options.messages.map((v) => ({
      role: v.role,
      content: visionModel ? v.content : getMessageTextContent(v),
    }));
>>>>>>> 5529ece2

    const modelConfig = {
      ...useAppConfig.getState().modelConfig,
      ...useChatStore.getState().currentSession().mask.modelConfig,
      ...{
        model: options.config.model,
      },
    };
    const requestPayload = {
      messages,
      stream: options.config.stream,
      model: modelConfig.model,
      temperature: modelConfig.temperature,
      presence_penalty: modelConfig.presence_penalty,
      frequency_penalty: modelConfig.frequency_penalty,
      top_p: modelConfig.top_p,
      max_tokens: modelConfig.model.includes("vision")
        ? modelConfig.max_tokens
        : null,
      // max_tokens: Math.max(modelConfig.max_tokens, 1024),
      // Please do not ask me why not send max_tokens, no reason, this param is just shit, I dont want to explain anymore.
    };

    // add max_tokens to vision model
    if (visionModel) {
      Object.defineProperty(requestPayload, "max_tokens", {
        enumerable: true,
        configurable: true,
        writable: true,
        value: modelConfig.max_tokens,
      });
    }

    console.log("[Request] openai payload: ", requestPayload);

    const shouldStream = !!options.config.stream;
    const controller = new AbortController();
    options.onController?.(controller);

    try {
      const chatPath = this.path(OpenaiPath.ChatPath, modelConfig.model);
      const chatPayload = {
        method: "POST",
        body: JSON.stringify(requestPayload),
        signal: controller.signal,
        headers: getHeaders(),
      };

      // make a fetch request
      const requestTimeoutId = setTimeout(
        () => controller.abort(),
        REQUEST_TIMEOUT_MS,
      );

      if (shouldStream) {
        let responseText = "";
        let remainText = "";
        let finished = false;

        // animate response to make it looks smooth
        function animateResponseText() {
          if (finished || controller.signal.aborted) {
            responseText += remainText;
            console.log("[Response Animation] finished");
            return;
          }

          if (remainText.length > 0) {
            const fetchCount = Math.max(1, Math.round(remainText.length / 60));
            const fetchText = remainText.slice(0, fetchCount);
            responseText += fetchText;
            remainText = remainText.slice(fetchCount);
            options.onUpdate?.(responseText, fetchText);
          }

          requestAnimationFrame(animateResponseText);
        }

        // start animaion
        animateResponseText();

        const finish = () => {
          if (!finished) {
            finished = true;
            options.onFinish(responseText + remainText);
          }
        };

        controller.signal.onabort = finish;
        fetchEventSource(chatPath, {
          ...chatPayload,
          async onopen(res) {
            clearTimeout(requestTimeoutId);
            const contentType = res.headers.get("content-type");
            console.log(
              "[OpenAI] request response content type: ",
              contentType,
            );

            if (contentType?.startsWith("text/plain")) {
              responseText = await res.clone().text();
              return finish();
            }

            if (
              !res.ok ||
              !res.headers
                .get("content-type")
                ?.startsWith(EventStreamContentType) ||
              res.status !== 200
            ) {
              const responseTexts = [responseText];
              let extraInfo = await res.clone().text();
              try {
                const resJson = await res.clone().json();
                extraInfo = prettyObject(resJson);
              } catch {}

              if (res.status === 401) {
                responseTexts.push(Locale.Error.Unauthorized);
              }

              if (extraInfo) {
                responseTexts.push(extraInfo);
              }

              responseText = responseTexts.join("\n\n");

              return finish();
            }
          },
          onmessage(msg) {
            if (msg.data === "[DONE]" || finished) {
              return finish();
            }
            const text = msg.data;
            try {
              const json = JSON.parse(text) as {
                choices: Array<{
                  delta: {
                    content: string;
                  };
                }>;
              };
              const delta = json.choices[0]?.delta?.content;
              if (delta) {
                remainText += delta;
              }
            } catch (e) {
              console.error("[Request] parse error", text);
            }
          },
          onclose() {
            finish();
          },
          onerror(e) {
            options.onError?.(e);
            throw e;
          },
          openWhenHidden: true,
        });
      } else {
        const res = await fetch(chatPath, chatPayload);
        clearTimeout(requestTimeoutId);

        const resJson = await res.json();
        const message = this.extractMessage(resJson);
        options.onFinish(message);
      }
    } catch (e) {
      console.log("[Request] failed to make a chat request", e);
      options.onError?.(e as Error);
    }
  }

  async toolAgentChat(options: AgentChatOptions) {
    const messages = options.messages.map((v) => ({
      role: v.role,
      content: v.content,
    }));

    const modelConfig = {
      ...useAppConfig.getState().modelConfig,
      ...useChatStore.getState().currentSession().mask.modelConfig,
      ...{
        model: options.config.model,
      },
    };
    const accessStore = useAccessStore.getState();
    const isAzure = accessStore.provider === ServiceProvider.Azure;
    let baseUrl = isAzure ? accessStore.azureUrl : accessStore.openaiUrl;
    const requestPayload = {
      messages,
      isAzure,
      azureApiVersion: accessStore.azureApiVersion,
      stream: options.config.stream,
      model: modelConfig.model,
      temperature: modelConfig.temperature,
      presence_penalty: modelConfig.presence_penalty,
      frequency_penalty: modelConfig.frequency_penalty,
      top_p: modelConfig.top_p,
      baseUrl: baseUrl,
      maxIterations: options.agentConfig.maxIterations,
      returnIntermediateSteps: options.agentConfig.returnIntermediateSteps,
      useTools: options.agentConfig.useTools,
    };

    console.log("[Request] openai payload: ", requestPayload);

    const shouldStream = true;
    const controller = new AbortController();
    options.onController?.(controller);

    try {
      let path = "/api/langchain/tool/agent/";
      const enableNodeJSPlugin = !!process.env.NEXT_PUBLIC_ENABLE_NODEJS_PLUGIN;
      path = enableNodeJSPlugin ? path + "nodejs" : path + "edge";
      const chatPayload = {
        method: "POST",
        body: JSON.stringify(requestPayload),
        signal: controller.signal,
        headers: getHeaders(),
      };

      // make a fetch request
      const requestTimeoutId = setTimeout(
        () => controller.abort(),
        REQUEST_TIMEOUT_MS,
      );
      // console.log("shouldStream", shouldStream);

      if (shouldStream) {
        let responseText = "";
        let finished = false;

        const finish = () => {
          if (!finished) {
            options.onFinish(responseText);
            finished = true;
          }
        };

        controller.signal.onabort = finish;

        fetchEventSource(path, {
          ...chatPayload,
          async onopen(res) {
            clearTimeout(requestTimeoutId);
            const contentType = res.headers.get("content-type");
            console.log(
              "[OpenAI] request response content type: ",
              contentType,
            );

            if (contentType?.startsWith("text/plain")) {
              responseText = await res.clone().text();
              return finish();
            }

            if (
              !res.ok ||
              !res.headers
                .get("content-type")
                ?.startsWith(EventStreamContentType) ||
              res.status !== 200
            ) {
              const responseTexts = [responseText];
              let extraInfo = await res.clone().text();
              console.warn(`extraInfo: ${extraInfo}`);
              // try {
              //   const resJson = await res.clone().json();
              //   extraInfo = prettyObject(resJson);
              // } catch { }

              if (res.status === 401) {
                responseTexts.push(Locale.Error.Unauthorized);
              }

              if (extraInfo) {
                responseTexts.push(extraInfo);
              }

              responseText = responseTexts.join("\n\n");

              return finish();
            }
          },
          onmessage(msg) {
            let response = JSON.parse(msg.data);
            if (!response.isSuccess) {
              console.error("[Request]", msg.data);
              responseText = msg.data;
              throw Error(response.message);
            }
            if (msg.data === "[DONE]" || finished) {
              return finish();
            }
            try {
              if (response && !response.isToolMessage) {
                responseText += response.message;
                options.onUpdate?.(responseText, response.message);
              } else {
                options.onToolUpdate?.(response.toolName!, response.message);
              }
            } catch (e) {
              console.error("[Request] parse error", response, msg);
            }
          },
          onclose() {
            finish();
          },
          onerror(e) {
            options.onError?.(e);
            throw e;
          },
          openWhenHidden: true,
        });
      } else {
        const res = await fetch(path, chatPayload);
        clearTimeout(requestTimeoutId);

        const resJson = await res.json();
        const message = this.extractMessage(resJson);
        options.onFinish(message);
      }
    } catch (e) {
      console.log("[Request] failed to make a chat reqeust", e);
      options.onError?.(e as Error);
    }
  }

  async usage() {
    const formatDate = (d: Date) =>
      `${d.getFullYear()}-${(d.getMonth() + 1).toString().padStart(2, "0")}-${d
        .getDate()
        .toString()
        .padStart(2, "0")}`;
    const ONE_DAY = 1 * 24 * 60 * 60 * 1000;
    const now = new Date();
    const startOfMonth = new Date(now.getFullYear(), now.getMonth(), 1);
    const startDate = formatDate(startOfMonth);
    const endDate = formatDate(new Date(Date.now() + ONE_DAY));

    const [used, subs] = await Promise.all([
      fetch(
        this.path(
          `${OpenaiPath.UsagePath}?start_date=${startDate}&end_date=${endDate}`,
        ),
        {
          method: "GET",
          headers: getHeaders(),
        },
      ),
      fetch(this.path(OpenaiPath.SubsPath), {
        method: "GET",
        headers: getHeaders(),
      }),
    ]);

    if (used.status === 401) {
      throw new Error(Locale.Error.Unauthorized);
    }

    if (!used.ok || !subs.ok) {
      throw new Error("Failed to query usage from openai");
    }

    const response = (await used.json()) as {
      total_usage?: number;
      error?: {
        type: string;
        message: string;
      };
    };

    const total = (await subs.json()) as {
      hard_limit_usd?: number;
    };

    if (response.error && response.error.type) {
      throw Error(response.error.message);
    }

    if (response.total_usage) {
      response.total_usage = Math.round(response.total_usage) / 100;
    }

    if (total.hard_limit_usd) {
      total.hard_limit_usd = Math.round(total.hard_limit_usd * 100) / 100;
    }

    return {
      used: response.total_usage,
      total: total.hard_limit_usd,
    } as LLMUsage;
  }

  async models(): Promise<LLMModel[]> {
    if (this.disableListModels) {
      return DEFAULT_MODELS.slice();
    }

    const res = await fetch(this.path(OpenaiPath.ListModelPath), {
      method: "GET",
      headers: {
        ...getHeaders(),
      },
    });

    const resJson = (await res.json()) as OpenAIListModelResponse;
    const chatModels = resJson.data?.filter((m) => m.id.startsWith("gpt-"));
    console.log("[Models]", chatModels);

    if (!chatModels) {
      return [];
    }

    return chatModels.map((m) => ({
      name: m.id,
      available: true,
      provider: {
        id: "openai",
        providerName: "OpenAI",
        providerType: "openai",
      },
    }));
  }
}
export { OpenaiPath };<|MERGE_RESOLUTION|>--- conflicted
+++ resolved
@@ -10,20 +10,14 @@
 import { useAccessStore, useAppConfig, useChatStore } from "@/app/store";
 
 import {
-<<<<<<< HEAD
   AgentChatOptions,
-=======
->>>>>>> 5529ece2
   ChatOptions,
   getHeaders,
   LLMApi,
   LLMModel,
   LLMUsage,
-<<<<<<< HEAD
+  MultimodalContent,
   SpeechOptions,
-=======
-  MultimodalContent,
->>>>>>> 5529ece2
 } from "../api";
 import Locale from "../../locales";
 import {
@@ -33,15 +27,11 @@
 import { prettyObject } from "@/app/utils/format";
 import { getClientConfig } from "@/app/config/client";
 import { makeAzurePath } from "@/app/azure";
-<<<<<<< HEAD
-import axios from "axios";
-=======
 import {
   getMessageTextContent,
   getMessageImages,
   isVisionModel,
 } from "@/app/utils";
->>>>>>> 5529ece2
 
 export interface OpenAIListModelResponse {
   object: string;
@@ -135,57 +125,11 @@
   }
 
   async chat(options: ChatOptions) {
-<<<<<<< HEAD
-    const messages: any[] = [];
-
-    const getImageBase64Data = async (url: string) => {
-      const response = await axios.get(url, { responseType: "arraybuffer" });
-      const base64 = Buffer.from(response.data, "binary").toString("base64");
-      return base64;
-    };
-    if (options.config.model === "gpt-4-vision-preview") {
-      for (const v of options.messages) {
-        let message: {
-          role: string;
-          content: {
-            type: string;
-            text?: string;
-            image_url?: { url: string };
-          }[];
-        } = {
-          role: v.role,
-          content: [],
-        };
-        message.content.push({
-          type: "text",
-          text: v.content,
-        });
-        if (v.image_url) {
-          var base64Data = await getImageBase64Data(v.image_url);
-          message.content.push({
-            type: "image_url",
-            image_url: {
-              url: `data:image/jpeg;base64,${base64Data}`,
-            },
-          });
-        }
-        messages.push(message);
-      }
-    } else {
-      options.messages.map((v) =>
-        messages.push({
-          role: v.role,
-          content: v.content,
-        }),
-      );
-    }
-=======
     const visionModel = isVisionModel(options.config.model);
     const messages = options.messages.map((v) => ({
       role: v.role,
       content: visionModel ? v.content : getMessageTextContent(v),
     }));
->>>>>>> 5529ece2
 
     const modelConfig = {
       ...useAppConfig.getState().modelConfig,
