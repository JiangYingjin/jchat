import { getClientConfig } from "../config/client";
import {
  ACCESS_CODE_PREFIX,
  Azure,
  ModelProvider,
  ServiceProvider,
} from "../constant";
import { ChatMessage, ModelType, useAccessStore, useChatStore } from "../store";
import { ChatGPTApi } from "./platforms/openai";
import { FileApi } from "./platforms/utils";
import { GeminiProApi } from "./platforms/google";
export const ROLES = ["system", "user", "assistant"] as const;
export type MessageRole = (typeof ROLES)[number];

export const Models = ["gpt-3.5-turbo", "gpt-4"] as const;
export const TTSModels = ["tts-1", "tts-1-hd"] as const;
export type ChatModel = ModelType;

export interface MultimodalContent {
  type: "text" | "image_url";
  text?: string;
  image_url?: {
    url: string;
  };
}

export interface RequestMessage {
  role: MessageRole;
<<<<<<< HEAD
  content: string;
  image_url?: string;
=======
  content: string | MultimodalContent[];
>>>>>>> 5529ece2
}

export interface LLMConfig {
  model: string;
  temperature?: number;
  top_p?: number;
  stream?: boolean;
  presence_penalty?: number;
  frequency_penalty?: number;
}

export interface LLMAgentConfig {
  maxIterations: number;
  returnIntermediateSteps: boolean;
  useTools?: (string | undefined)[];
}

export interface SpeechOptions {
  model: string;
  input: string;
  voice: string;
  response_format?: string;
  speed?: number;
  onController?: (controller: AbortController) => void;
}

export interface ChatOptions {
  messages: RequestMessage[];
  config: LLMConfig;
  onToolUpdate?: (toolName: string, toolInput: string) => void;
  onUpdate?: (message: string, chunk: string) => void;
  onFinish: (message: string) => void;
  onError?: (err: Error) => void;
  onController?: (controller: AbortController) => void;
}

export interface AgentChatOptions {
  messages: RequestMessage[];
  config: LLMConfig;
  agentConfig: LLMAgentConfig;
  onToolUpdate?: (toolName: string, toolInput: string) => void;
  onUpdate?: (message: string, chunk: string) => void;
  onFinish: (message: string) => void;
  onError?: (err: Error) => void;
  onController?: (controller: AbortController) => void;
}

export interface LLMUsage {
  used: number;
  total: number;
}

export interface LLMModel {
  name: string;
  available: boolean;
  provider: LLMModelProvider;
}

export interface LLMModelProvider {
  id: string;
  providerName: string;
  providerType: string;
}

export abstract class LLMApi {
  abstract chat(options: ChatOptions): Promise<void>;
  abstract speech(options: SpeechOptions): Promise<ArrayBuffer>;
  abstract toolAgentChat(options: AgentChatOptions): Promise<void>;
  abstract usage(): Promise<LLMUsage>;
  abstract models(): Promise<LLMModel[]>;
}

type ProviderName = "openai" | "azure" | "claude" | "palm";

interface Model {
  name: string;
  provider: ProviderName;
  ctxlen: number;
}

interface ChatProvider {
  name: ProviderName;
  apiConfig: {
    baseUrl: string;
    apiKey: string;
    summaryModel: Model;
  };
  models: Model[];

  chat: () => void;
  usage: () => void;
}

export abstract class ToolApi {
  abstract call(input: string): Promise<string>;
  abstract name: string;
  abstract description: string;
}

export class ClientApi {
  public llm: LLMApi;
  public file: FileApi;

  constructor(provider: ModelProvider = ModelProvider.GPT) {
    if (provider === ModelProvider.GeminiPro) {
      this.llm = new GeminiProApi();
    } else {
      this.llm = new ChatGPTApi();
    }
    this.file = new FileApi();
  }

  config() {}

  prompts() {}

  masks() {}

  async share(messages: ChatMessage[], avatarUrl: string | null = null) {
    const msgs = messages
      .map((m) => ({
        from: m.role === "user" ? "human" : "gpt",
        value: m.content,
      }))
      .concat([
        {
          from: "human",
          value:
            "Share from [NextChat]: https://github.com/Yidadaa/ChatGPT-Next-Web",
        },
      ]);
    // 敬告二开开发者们，为了开源大模型的发展，请不要修改上述消息，此消息用于后续数据清洗使用
    // Please do not modify this message

    console.log("[Share]", messages, msgs);
    const clientConfig = getClientConfig();
    const proxyUrl = "/sharegpt";
    const rawUrl = "https://sharegpt.com/api/conversations";
    const shareUrl = clientConfig?.isApp ? rawUrl : proxyUrl;
    const res = await fetch(shareUrl, {
      body: JSON.stringify({
        avatarUrl,
        items: msgs,
      }),
      headers: {
        "Content-Type": "application/json",
      },
      method: "POST",
    });

    const resJson = await res.json();
    console.log("[Share]", resJson);
    if (resJson.id) {
      return `https://shareg.pt/${resJson.id}`;
    }
  }
}

export function getHeaders(ignoreHeaders?: boolean) {
  const accessStore = useAccessStore.getState();
<<<<<<< HEAD
  let headers: Record<string, string> = {};
=======
  const headers: Record<string, string> = {
    "Content-Type": "application/json",
    Accept: "application/json",
  };
>>>>>>> 5529ece2
  const modelConfig = useChatStore.getState().currentSession().mask.modelConfig;
  const isGoogle = modelConfig.model.startsWith("gemini");
  if (!ignoreHeaders && !isGoogle) {
    headers = {
      "Content-Type": "application/json",
      "x-requested-with": "XMLHttpRequest",
      Accept: "application/json",
    };
  }
  const isAzure = accessStore.provider === ServiceProvider.Azure;
  let authHeader = "Authorization";
  const apiKey = isGoogle
    ? accessStore.googleApiKey
    : isAzure
    ? accessStore.azureApiKey
    : accessStore.openaiApiKey;

  const makeBearer = (s: string) =>
    `${isGoogle || isAzure ? "" : "Bearer "}${s.trim()}`;
  const validString = (x: string) => x && x.length > 0;

  // use user's api key first
  if (validString(apiKey)) {
    authHeader = isGoogle ? "x-goog-api-key" : authHeader;
    headers[authHeader] = makeBearer(apiKey);
    if (isAzure) headers["api-key"] = makeBearer(apiKey);
  } else if (
    accessStore.enabledAccessControl() &&
    validString(accessStore.accessCode)
  ) {
    headers[authHeader] = makeBearer(
      ACCESS_CODE_PREFIX + accessStore.accessCode,
    );
  }

  return headers;
}<|MERGE_RESOLUTION|>--- conflicted
+++ resolved
@@ -26,12 +26,7 @@
 
 export interface RequestMessage {
   role: MessageRole;
-<<<<<<< HEAD
-  content: string;
-  image_url?: string;
-=======
   content: string | MultimodalContent[];
->>>>>>> 5529ece2
 }
 
 export interface LLMConfig {
@@ -192,14 +187,7 @@
 
 export function getHeaders(ignoreHeaders?: boolean) {
   const accessStore = useAccessStore.getState();
-<<<<<<< HEAD
   let headers: Record<string, string> = {};
-=======
-  const headers: Record<string, string> = {
-    "Content-Type": "application/json",
-    Accept: "application/json",
-  };
->>>>>>> 5529ece2
   const modelConfig = useChatStore.getState().currentSession().mask.modelConfig;
   const isGoogle = modelConfig.model.startsWith("gemini");
   if (!ignoreHeaders && !isGoogle) {
