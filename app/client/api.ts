--- conflicted
+++ resolved
@@ -169,10 +169,9 @@
 
 export function getHeaders(ignoreHeaders?: boolean) {
   const accessStore = useAccessStore.getState();
-<<<<<<< HEAD
   let headers: Record<string, string> = {};
   const modelConfig = useChatStore.getState().currentSession().mask.modelConfig;
-  const isGoogle = modelConfig.model === "gemini-pro";
+  const isGoogle = modelConfig.model.startsWith("gemini");
   if (!ignoreHeaders && !isGoogle) {
     headers = {
       "Content-Type": "application/json",
@@ -180,15 +179,6 @@
       Accept: "application/json",
     };
   }
-=======
-  const headers: Record<string, string> = {
-    "Content-Type": "application/json",
-    "x-requested-with": "XMLHttpRequest",
-    Accept: "application/json",
-  };
-  const modelConfig = useChatStore.getState().currentSession().mask.modelConfig;
-  const isGoogle = modelConfig.model.startsWith("gemini");
->>>>>>> bfefb991
   const isAzure = accessStore.provider === ServiceProvider.Azure;
   let authHeader = isAzure ? "api-key" : "Authorization";
   const apiKey = isGoogle
@@ -196,7 +186,6 @@
     : isAzure
     ? accessStore.azureApiKey
     : accessStore.openaiApiKey;
-<<<<<<< HEAD
 
   const makeBearer = (s: string) =>
     `${isGoogle || isAzure ? "" : "Bearer "}${s.trim()}`;
@@ -213,25 +202,6 @@
     headers[authHeader] = makeBearer(
       ACCESS_CODE_PREFIX + accessStore.accessCode,
     );
-=======
-  const clientConfig = getClientConfig();
-  const makeBearer = (s: string) => `${isAzure ? "" : "Bearer "}${s.trim()}`;
-  const validString = (x: string) => x && x.length > 0;
-
-  // when using google api in app, not set auth header
-  if (!(isGoogle && clientConfig?.isApp)) {
-    // use user's api key first
-    if (validString(apiKey)) {
-      headers[authHeader] = makeBearer(apiKey);
-    } else if (
-      accessStore.enabledAccessControl() &&
-      validString(accessStore.accessCode)
-    ) {
-      headers[authHeader] = makeBearer(
-        ACCESS_CODE_PREFIX + accessStore.accessCode,
-      );
-    }
->>>>>>> bfefb991
   }
 
   return headers;
