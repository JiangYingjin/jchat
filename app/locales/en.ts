--- conflicted
+++ resolved
@@ -67,12 +67,9 @@
       Masks: "Masks",
       Clear: "Clear Context",
       Settings: "Settings",
-<<<<<<< HEAD
       EnablePlugins: "Enable Plugins",
       DisablePlugins: "Disable Plugins",
-=======
       UploadImage: "Upload Images",
->>>>>>> 5529ece2
     },
     Rename: "Rename Chat",
     Typing: "Typing…",
