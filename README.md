<div align="center">
<img src="./docs/images/head-cover.png" alt="icon"/>

<h1 align="center">ChatGPT Next Web LangChain</h1>

一键免费部署你的跨平台私人 ChatGPT 应用, 支持 GPT3, GPT4 & Gemini Pro 模型。（基于 LangChain 实现插件功能）

[![Web][Web-image]][web-url]

[网页版](https://n3xt.chat) / [反馈](https://github.com/Hk-Gosuto/ChatGPT-Next-Web-LangChain/issues) / [Discord](https://discord.gg/zTwDFtSC)

[web-url]: https://n3xt.chat/
[download-url]: https://github.com/Hk-Gosuto/ChatGPT-Next-Web-LangChain/releases
[Web-image]: https://img.shields.io/badge/Web-PWA-orange?logo=microsoftedge
[Windows-image]: https://img.shields.io/badge/-Windows-blue?logo=windows
[MacOS-image]: https://img.shields.io/badge/-MacOS-black?logo=apple
[Linux-image]: https://img.shields.io/badge/-Linux-333?logo=ubuntu

[![Deploy with Vercel](https://vercel.com/button)](https://vercel.com/new/clone?repository-url=https%3A%2F%2Fgithub.com%2FHk-Gosuto%2FChatGPT-Next-Web-LangChain&env=OPENAI_API_KEY,CODE&project-name=chatgpt-next-web-langchain&repository-name=ChatGPT-Next-Web-LangChain)

[![Open in Gitpod](https://gitpod.io/button/open-in-gitpod.svg)](https://gitpod.io/#https://github.com/Hk-Gosuto/ChatGPT-Next-Web-LangChain)

</div>

> [!WARNING]
> 本项目插件功能基于 [OpenAI API 函数调用](https://platform.openai.com/docs/guides/function-calling) 功能实现，转发 GitHub Copilot 接口或类似实现的模拟接口并不能正常调用插件功能！

![cover](./docs/images/rag-example.jpg)

![plugin-example](./docs/images/plugin-example.png)

![wiki-plugin](./docs/images/wiki-plugin-example.png)

![dall-e-plugin](./docs/images/dalle-plugin-example.png)

## 主要功能

- RAG 功能 （预览）
  - 配置请参考文档[RAG 功能配置说明](./docs/rag-cn.md)

- 除插件工具外，与原项目保持一致 [ChatGPT-Next-Web 主要功能](https://github.com/Yidadaa/ChatGPT-Next-Web#主要功能)

- 支持 OpenAI TTS（文本转语音）https://github.com/Hk-Gosuto/ChatGPT-Next-Web-LangChain/issues/208

- 支持语音输入，需要使用 HTTPS 访问 https://github.com/Hk-Gosuto/ChatGPT-Next-Web-LangChain/issues/208

- 支持 GPT-4V(视觉) 模型
  - ~~需要配置对象存储服务，请参考 [对象存储服务配置指南](./docs/s3-oss.md) 配置~~
  - 已同步上游仓库视觉模型调用方式（压缩图片），这里还是会有撑爆 LocalStorage 的风险 https://github.com/Hk-Gosuto/ChatGPT-Next-Web-LangChain/issues/77#issuecomment-1846410078 ，后面如果出现类似问题会再适配对象存储来存储图像。
  
- 基于 [LangChain](https://github.com/hwchase17/langchainjs) 实现的插件功能，目前支持以下插件，未来会添加更多
  - 搜索（优先级：`GoogleCustomSearch > SerpAPI > BingSerpAPI > ChooseSearchEngine > DuckDuckGo`）
  
    - [GoogleCustomSearch](https://api.js.langchain.com/classes/langchain_tools.GoogleCustomSearch.html)
  
      - 环境变量：
        - `GOOGLE_API_KEY`
        - `GOOGLE_CSE_ID`
      - 申请参考：[说明](https://stackoverflow.com/questions/37083058/programmatically-searching-google-in-python-using-custom-search)
  
    - [SerpAPI](https://api.js.langchain.com/classes/langchain_tools.SerpAPI.html)
  
      - 环境变量：`SERPAPI_API_KEY`
      - 申请地址：[SerpApi: Google Search API](https://serpapi.com/)
  
    - [BingSerpAPI](https://api.js.langchain.com/classes/langchain_tools.BingSerpAPI.html)
  
      - 环境变量：`BING_SEARCH_API_KEY`
      - 申请地址：[Web Search API | Microsoft Bing](https://www.microsoft.com/en-us/bing/apis/bing-web-search-api)
  
    - ChooseSearchEngine（作者：[hang666](https://github.com/hang666)）
  
      - 环境变量：`CHOOSE_SEARCH_ENGINE`
  
        可选项如下：
  
        - google
        - baidu
  
      - 说明：此项为直连搜索引擎，免去api试用量小的烦恼，但可能因为网络问题导致无法使用
  
      - ⚠ 注意：已知在 vercel 环境下会出现调用不稳定的情况 https://github.com/Hk-Gosuto/ChatGPT-Next-Web-LangChain/issues/89#issuecomment-1868887904
  
    - DuckDuckGo
  
  - 计算
    - [Calculator](https://api.js.langchain.com/classes/langchain_tools_calculator.Calculator.html)
    - [WolframAlpha](https://api.js.langchain.com/classes/langchain_tools.WolframAlphaTool.html)
      - 环境变量：`WOLFRAM_ALPHA_APP_ID`
      - 申请地址：[Wolfram LLM API](https://developer.wolframalpha.com/)
    
  - 网络请求
    - [WebBrowser](https://api.js.langchain.com/classes/langchain_tools_webbrowser.WebBrowser.html)
      - 需要使用 `text-embedding-ada-002` 嵌入模型
    - PDFBrowser
      - 需要使用 `text-embedding-ada-002` 嵌入模型
      - ⚠ 仅在非 vercel 环境部署时可用 ⚠
  
  - 其它
    - [Wiki](https://api.js.langchain.com/classes/langchain_tools.WikipediaQueryRun.html)
    - DALL-E 3
      - DALL-E 3 插件需要配置对象存储服务，请参考 [对象存储服务配置指南](./docs/s3-oss.md) 配置
      - 如无需图像转存则可以配置  `DALLE_NO_IMAGE_STORAGE=1` ，此时将直接将 DALL-E 服务返回的临时 URL 用于图像显示，注意：该链接具有时效性
      - 默认使用 `dall-e-3` 模型，如果想使用 `dall-e-2` ，可以配置环境变量 `DALLE_MODEL=dall-e-2`
    - StableDiffusion
      - 本插件目前为测试版本，后续可能会有较大的变更，请谨慎使用
      - 使用本插件需要一定的专业知识，Stable Diffusion 本身的相关问题不在本项目的解答范围内，如果您确定要使用本插件请参考 [Stable Diffusion 插件配置指南](./docs/stable-diffusion-plugin-cn.md) 文档进行配置
      - StableDiffusion 插件需要配置对象存储服务，请参考 [对象存储服务配置指南](./docs/s3-oss.md) 配置
    - Arxiv
    - B站相关插件（作者：[fred913](https://github.com/fred913)）
      - bilibili 视频信息获取（建议使用以下插件时同时启用本插件）
      - bilibili 视频搜索
        - 需配置环境变量 `BILIBILI_COOKIES`
      - bilibili 听歌识曲
        - 需提前部署 [bilivid-metaprocess-server](https://github.com/fred913/bilivid-metaprocess-server) 并配置环境变量 `BILIVID_METAPROCESS_SERVER_ADDRESS`
      - bilibili视频总结
        - 需配置环境变量 `BILIBILI_COOKIES`
  
- 支持 gemini-pro, gemini-pro-vision 模型
  - 以下功能目前还不支持
    - **插件功能**
  - 如何启用
    - 配置密钥 `GOOGLE_API_KEY` ，key 可以在这里获取：https://ai.google.dev/tutorials/setup
    - 配置自定义接口地址（可选） `GEMINI_BASE_URL`，可以使用我的这个项目搭建一个基于 vercel 的代理服务：[vercel-ai-proxy](https://github.com/Hk-Gosuto/vercel-ai-proxy)
  - 常见问题参考：[Gemini Prompting FAQs](https://js.langchain.com/docs/integrations/chat/google_generativeai#gemini-prompting-faqs)
  - ~~gemini-pro-vision 模型需要配置对象存储服务，请参考 [对象存储服务配置指南](./docs/s3-oss.md) 配置~~
  - ⚠ gemini-pro-vision 注意事项 https://github.com/Hk-Gosuto/ChatGPT-Next-Web-LangChain/issues/203 ：
    - 每次对话必须包含图像数据，不然会出现 `Add an image to use models/gemini-pro-vision, or switch your model to a text model.` 错误。
    - 只支持单轮对话，多轮对话会出现 `Multiturn chat is not enabled for models/gemini-pro-vision` 错误。
  
- 非 Vercel 运行环境下支持本地存储

  - 如果你的程序运行在非 Vercel 环境，不配置 `S3_ENDPOINT` 和 `R2_ACCOUNT_ID` 参数，默认上传的文件将存储在 `/app/uploads` 文件夹中


## 开发计划

- [x] 支持使用 DuckDuckGo 作为默认搜索引擎

  不配置时默认使用 `DuckDuckGo` 作为搜索插件。

- [x] 插件列表页面开发

- [x] 支持开关指定插件

- [x] 支持 Agent 参数配置（ ~~agentType~~, maxIterations, returnIntermediateSteps 等）

- [x] 支持 ChatSession 级别插件功能开关

  仅在使用非 `0301` 和 `0314` 版本模型时会出现插件开关，其它模型默认为关闭状态，开关也不会显示。

  最新版本中已经移除上面两个模型。

- [x] 支持语音输入 https://github.com/Hk-Gosuto/ChatGPT-Next-Web-LangChain/issues/208

- [x] 支持其他类型文件上传 https://github.com/Hk-Gosuto/ChatGPT-Next-Web-LangChain/issues/77

- [ ] 支持 Azure Storage https://github.com/Hk-Gosuto/ChatGPT-Next-Web-LangChain/issues/217

- [ ] 支持 Fooocus-API 插件 https://github.com/Hk-Gosuto/ChatGPT-Next-Web-LangChain/issues/58

- [ ] 支持在 UI 配置插件需要的 Key https://github.com/Hk-Gosuto/ChatGPT-Next-Web-LangChain/issues/70

## 开始使用

1. 准备好你的 [OpenAI API Key](https://platform.openai.com/account/api-keys);
2. 点击右侧按钮开始部署：
   [![Deploy with Vercel](https://vercel.com/button)](https://vercel.com/new/clone?repository-url=https%3A%2F%2Fgithub.com%2FHk-Gosuto%2FChatGPT-Next-Web-LangChain&env=OPENAI_API_KEY,CODE&project-name=chatgpt-next-web-langchain&repository-name=ChatGPT-Next-Web-LangChain)，直接使用 Github 账号登录即可，记得在环境变量页填入 API Key 和[页面访问密码](#配置页面访问密码) CODE；
3. 部署完毕后，即可开始使用；
4. （可选）[绑定自定义域名](https://vercel.com/docs/concepts/projects/domains/add-a-domain)：Vercel 分配的域名 DNS 在某些区域被污染了，绑定自定义域名即可直连。

## FAQ

[简体中文 > 常见问题](./docs/faq-cn.md)

[English > FAQ](./docs/faq-en.md)

[Azure OpenAI](./docs/azure-openai-cn.md)

## 配置页面访问密码

> 配置密码后，用户需要在设置页手动填写访问码才可以正常聊天，否则会通过消息提示未授权状态。

> **警告**：请务必将密码的位数设置得足够长，最好 7 位以上，否则[会被爆破](https://github.com/Yidadaa/ChatGPT-Next-Web/issues/518)。

本项目提供有限的权限控制功能，请在 Vercel 项目控制面板的环境变量页增加名为 `CODE` 的环境变量，值为用英文逗号分隔的自定义密码：

```
code1,code2,code3
```

增加或修改该环境变量后，请**重新部署**项目使改动生效。

## 环境变量

> 本项目大多数配置项都通过环境变量来设置，教程：[如何修改 Vercel 环境变量](./docs/vercel-cn.md)。

### `OPENAI_API_KEY` （必填项）

OpanAI 密钥，你在 openai 账户页面申请的 api key。

### `CODE` （可选）

访问密码，可选，可以使用逗号隔开多个密码。

**警告**：如果不填写此项，则任何人都可以直接使用你部署后的网站，可能会导致你的 token 被急速消耗完毕，建议填写此选项。

### `BASE_URL` （可选）

> Default: `https://api.openai.com`

> Examples: `http://your-openai-proxy.com`

OpenAI 接口代理 URL，如果你手动配置了 openai 接口代理，请填写此选项。

> 如果遇到 ssl 证书问题，请将 `BASE_URL` 的协议设置为 http。

### `OPENAI_ORG_ID` （可选）

指定 OpenAI 中的组织 ID。

### `HIDE_USER_API_KEY` （可选）

如果你不想让用户自行填入 API Key，将此环境变量设置为 1 即可。

### `DISABLE_GPT4` （可选）

如果你不想让用户使用 GPT-4，将此环境变量设置为 1 即可。

### `ENABLE_BALANCE_QUERY` （可选）

如果你想启用余额查询功能，将此环境变量设置为 1 即可。

### `GOOGLE_API_KEY` （可选）

Google Gemini Pro Api Key.

### `GOOGLE_BASE_URL` （可选）

Google Gemini Pro Api Url.

### `AZURE_URL` （可选）

> 形如：https://{azure-resource-url}/openai/deployments
>
> ⚠️ 注意：这里与原项目配置不同，不需要指定 {deploy-name}，将模型名修改为 {deploy-name} 即可切换不同的模型
>
> ⚠️ DALL-E 等需要 openai 密钥的插件暂不支持 Azure

Azure 部署地址。

### `AZURE_API_KEY` （可选）

Azure 密钥。

### `AZURE_API_VERSION` （可选）

Azure Api 版本，你可以在这里找到：[Azure 文档](https://learn.microsoft.com/en-us/azure/ai-services/openai/reference#chat-completions)。

### `NEXT_PUBLIC_DISABLE_AUTOGENERATETITLE` （可选）

如果你不想让用户使用自动生成标题功能，将此环境变量设置为 1 即可。

### `NEXT_PUBLIC_DISABLE_SENDMEMORY` （可选）

如果你不想让用户使用历史摘要功能，将此环境变量设置为 1 即可。

### `ANTHROPIC_API_KEY` (optional)

anthropic claude Api Key.

### `ANTHROPIC_API_VERSION` (optional)

anthropic claude Api version.

### `ANTHROPIC_URL` (optional)

anthropic claude Api Url.

### `DISABLE_FAST_LINK` （可选）

如果你想禁用从链接解析预制设置，将此环境变量设置为 1 即可。

### `WHITE_WEBDEV_ENDPOINTS` (optional)

<<<<<<< HEAD
如果你想增加允许访问的webdav服务地址，可以使用该选项，格式要求：
- 每一个地址必须是一个完整的 endpoint
> `https://xxxx/xxx`
- 多个地址以`,`相连
=======
You can use this option if you want to increase the number of webdav service addresses you are allowed to access, as required by the format：
- Each address must be a complete endpoint 
> `https://xxxx/yyy`
- Multiple addresses are connected by ', '

### `DEFAULT_INPUT_TEMPLATE` (optional)

Customize the default template used to initialize the User Input Preprocessing configuration item in Settings.

## Requirements

NodeJS >= 18, Docker >= 20

## Development

> [简体中文 > 如何进行二次开发](./README_CN.md#开发)

[![Open in Gitpod](https://gitpod.io/button/open-in-gitpod.svg)](https://gitpod.io/#https://github.com/Yidadaa/ChatGPT-Next-Web)

Before starting development, you must create a new `.env.local` file at project root, and place your api key into it:

```
OPENAI_API_KEY=<your api key here>

# if you are not able to access openai service, use this BASE_URL
BASE_URL=https://chatgpt1.nextweb.fun/api/proxy
```

### Local Development
>>>>>>> f55f04ab

## 部署

### 容器部署 （推荐）

> Docker 版本需要在 20 及其以上，否则会提示找不到镜像。

> ⚠️ 注意：docker 版本在大多数时间都会落后最新的版本 1 到 2 天，所以部署后会持续出现“存在更新”的提示，属于正常现象。
>
> 也可以使用镜像 `gosuto/chatgpt-next-web-langchain:nightly`，该镜像为每日更新。

```shell
docker run -d -p 3000:3000 \
   -e OPENAI_API_KEY="sk-xxxx" \
   -e CODE="页面访问密码" \
   gosuto/chatgpt-next-web-langchain
```

你也可以指定 proxy：

```shell
docker run -d -p 3000:3000 \
   -e OPENAI_API_KEY="sk-xxxx" \
   -e CODE="页面访问密码" \
   --net=host \
   -e PROXY_URL="http://127.0.0.1:7890" \
   gosuto/chatgpt-next-web-langchain
```

如果你的本地代理需要账号密码，可以使用：

```shell
-e PROXY_URL="http://127.0.0.1:7890 user password"
```

如果你需要指定其他环境变量，请自行在上述命令中增加 `-e 环境变量=环境变量值` 来指定。

## 同步聊天记录（UpStash）

| [简体中文](./docs/synchronise-chat-logs-cn.md) | [English](./docs/synchronise-chat-logs-en.md) | [Italiano](./docs/synchronise-chat-logs-es.md) | [日本語](./docs/synchronise-chat-logs-ja.md) | [한국어](./docs/synchronise-chat-logs-ko.md)


## Star History

[![Star History Chart](https://api.star-history.com/svg?repos=Hk-Gosuto/ChatGPT-Next-Web-LangChain&type=Date)](https://star-history.com/#Hk-Gosuto/ChatGPT-Next-Web-LangChain&Date)

## 捐赠

[请项目原作者喝杯咖啡](https://www.buymeacoffee.com/yidadaa)

## 感谢

<img src="https://resources.jetbrains.com/storage/products/company/brand/logos/jb_beam.png" alt="JetBrains Logo (Main) logo." height='120'>

感谢 [jetbrains](https://www.jetbrains.com/) 为本项目提供的 [开源许可证](https://www.jetbrains.com/community/opensource/)

## 开源协议

[MIT](https://opensource.org/license/mit/)<|MERGE_RESOLUTION|>--- conflicted
+++ resolved
@@ -283,42 +283,13 @@
 
 ### `WHITE_WEBDEV_ENDPOINTS` (optional)
 
-<<<<<<< HEAD
 如果你想增加允许访问的webdav服务地址，可以使用该选项，格式要求：
 - 每一个地址必须是一个完整的 endpoint
 > `https://xxxx/xxx`
 - 多个地址以`,`相连
-=======
-You can use this option if you want to increase the number of webdav service addresses you are allowed to access, as required by the format：
-- Each address must be a complete endpoint 
-> `https://xxxx/yyy`
-- Multiple addresses are connected by ', '
-
-### `DEFAULT_INPUT_TEMPLATE` (optional)
-
-Customize the default template used to initialize the User Input Preprocessing configuration item in Settings.
-
-## Requirements
-
-NodeJS >= 18, Docker >= 20
-
-## Development
-
-> [简体中文 > 如何进行二次开发](./README_CN.md#开发)
-
-[![Open in Gitpod](https://gitpod.io/button/open-in-gitpod.svg)](https://gitpod.io/#https://github.com/Yidadaa/ChatGPT-Next-Web)
-
-Before starting development, you must create a new `.env.local` file at project root, and place your api key into it:
-
-```
-OPENAI_API_KEY=<your api key here>
-
-# if you are not able to access openai service, use this BASE_URL
-BASE_URL=https://chatgpt1.nextweb.fun/api/proxy
-```
-
-### Local Development
->>>>>>> f55f04ab
+
+### `DEFAULT_INPUT_TEMPLATE` （可选）
+自定义默认的 template，用于初始化『设置』中的『用户输入预处理』配置项
 
 ## 部署
 
