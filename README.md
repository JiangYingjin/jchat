<div align="center">
<img src="./docs/images/head-cover.png" alt="icon"/>

<h1 align="center">ChatGPT Next Web LangChain</h1>

一键免费部署你的跨平台私人 ChatGPT 应用, 支持 GPT3, GPT4 & Gemini Pro 模型。（基于 LangChain 实现插件功能）

[![Web][Web-image]][web-url]

[网页版](https://n3xt.chat) / [反馈](https://github.com/Hk-Gosuto/ChatGPT-Next-Web-LangChain/issues) / [Discord](https://discord.gg/zTwDFtSC)

[web-url]: https://n3xt.chat/
[download-url]: https://github.com/Hk-Gosuto/ChatGPT-Next-Web-LangChain/releases
[Web-image]: https://img.shields.io/badge/Web-PWA-orange?logo=microsoftedge
[Windows-image]: https://img.shields.io/badge/-Windows-blue?logo=windows
[MacOS-image]: https://img.shields.io/badge/-MacOS-black?logo=apple
[Linux-image]: https://img.shields.io/badge/-Linux-333?logo=ubuntu

[![Deploy with Vercel](https://vercel.com/button)](https://vercel.com/new/clone?repository-url=https%3A%2F%2Fgithub.com%2FHk-Gosuto%2FChatGPT-Next-Web-LangChain&env=OPENAI_API_KEY,CODE&project-name=chatgpt-next-web-langchain&repository-name=ChatGPT-Next-Web-LangChain)

[![Open in Gitpod](https://gitpod.io/button/open-in-gitpod.svg)](https://gitpod.io/#https://github.com/Hk-Gosuto/ChatGPT-Next-Web-LangChain)

</div>

> [!WARNING]
> 本项目插件功能基于 [OpenAI API 函数调用](https://platform.openai.com/docs/guides/function-calling) 功能实现，转发 GitHub Copilot 接口或类似实现的模拟接口并不能正常调用插件功能！

![cover](./docs/images/rag-example.jpg)

![plugin-example](./docs/images/plugin-example.png)

![wiki-plugin](./docs/images/wiki-plugin-example.png)

![dall-e-plugin](./docs/images/dalle-plugin-example.png)

## 主要功能

- RAG 功能 （预览）
  - 配置请参考文档[RAG 功能配置说明](./docs/rag-cn.md)

- 除插件工具外，与原项目保持一致 [ChatGPT-Next-Web 主要功能](https://github.com/Yidadaa/ChatGPT-Next-Web#主要功能)

- 支持 OpenAI TTS（文本转语音）https://github.com/Hk-Gosuto/ChatGPT-Next-Web-LangChain/issues/208

- 支持语音输入，需要使用 HTTPS 访问 https://github.com/Hk-Gosuto/ChatGPT-Next-Web-LangChain/issues/208

- 支持 GPT-4V(视觉) 模型
  - ~~需要配置对象存储服务，请参考 [对象存储服务配置指南](./docs/s3-oss.md) 配置~~
  - 已同步上游仓库视觉模型调用方式（压缩图片），这里还是会有撑爆 LocalStorage 的风险 https://github.com/Hk-Gosuto/ChatGPT-Next-Web-LangChain/issues/77#issuecomment-1846410078 ，后面如果出现类似问题会再适配对象存储来存储图像。
  
- 基于 [LangChain](https://github.com/hwchase17/langchainjs) 实现的插件功能，目前支持以下插件，未来会添加更多
  - 搜索（优先级：`GoogleCustomSearch > SerpAPI > BingSerpAPI > ChooseSearchEngine > DuckDuckGo`）
  
    - [GoogleCustomSearch](https://api.js.langchain.com/classes/langchain_tools.GoogleCustomSearch.html)
  
      - 环境变量：
        - `GOOGLE_API_KEY`
        - `GOOGLE_CSE_ID`
      - 申请参考：[说明](https://stackoverflow.com/questions/37083058/programmatically-searching-google-in-python-using-custom-search)
  
    - [SerpAPI](https://api.js.langchain.com/classes/langchain_tools.SerpAPI.html)
  
      - 环境变量：`SERPAPI_API_KEY`
      - 申请地址：[SerpApi: Google Search API](https://serpapi.com/)
  
    - [BingSerpAPI](https://api.js.langchain.com/classes/langchain_tools.BingSerpAPI.html)
  
      - 环境变量：`BING_SEARCH_API_KEY`
      - 申请地址：[Web Search API | Microsoft Bing](https://www.microsoft.com/en-us/bing/apis/bing-web-search-api)
  
    - ChooseSearchEngine（作者：[hang666](https://github.com/hang666)）
  
      - 环境变量：`CHOOSE_SEARCH_ENGINE`
  
        可选项如下：
  
        - google
        - baidu
  
      - 说明：此项为直连搜索引擎，免去api试用量小的烦恼，但可能因为网络问题导致无法使用
  
      - ⚠ 注意：已知在 vercel 环境下会出现调用不稳定的情况 https://github.com/Hk-Gosuto/ChatGPT-Next-Web-LangChain/issues/89#issuecomment-1868887904
  
    - DuckDuckGo
  
  - 计算
    - [Calculator](https://api.js.langchain.com/classes/langchain_tools_calculator.Calculator.html)
    - [WolframAlpha](https://api.js.langchain.com/classes/langchain_tools.WolframAlphaTool.html)
      - 环境变量：`WOLFRAM_ALPHA_APP_ID`
      - 申请地址：[Wolfram LLM API](https://developer.wolframalpha.com/)
    
  - 网络请求
    - [WebBrowser](https://api.js.langchain.com/classes/langchain_tools_webbrowser.WebBrowser.html)
      - 需要使用 `text-embedding-ada-002` 嵌入模型
    - PDFBrowser
      - 需要使用 `text-embedding-ada-002` 嵌入模型
      - ⚠ 仅在非 vercel 环境部署时可用 ⚠
  
  - 其它
    - [Wiki](https://api.js.langchain.com/classes/langchain_tools.WikipediaQueryRun.html)
    - DALL-E 3
      - DALL-E 3 插件需要配置对象存储服务，请参考 [对象存储服务配置指南](./docs/s3-oss.md) 配置
      - 如无需图像转存则可以配置  `DALLE_NO_IMAGE_STORAGE=1` ，此时将直接将 DALL-E 服务返回的临时 URL 用于图像显示，注意：该链接具有时效性
      - 默认使用 `dall-e-3` 模型，如果想使用 `dall-e-2` ，可以配置环境变量 `DALLE_MODEL=dall-e-2`
    - StableDiffusion
      - 本插件目前为测试版本，后续可能会有较大的变更，请谨慎使用
      - 使用本插件需要一定的专业知识，Stable Diffusion 本身的相关问题不在本项目的解答范围内，如果您确定要使用本插件请参考 [Stable Diffusion 插件配置指南](./docs/stable-diffusion-plugin-cn.md) 文档进行配置
      - StableDiffusion 插件需要配置对象存储服务，请参考 [对象存储服务配置指南](./docs/s3-oss.md) 配置
    - Arxiv
    - B站相关插件（作者：[fred913](https://github.com/fred913)）
      - bilibili 视频信息获取（建议使用以下插件时同时启用本插件）
      - bilibili 视频搜索
        - 需配置环境变量 `BILIBILI_COOKIES`
      - bilibili 听歌识曲
        - 需提前部署 [bilivid-metaprocess-server](https://github.com/fred913/bilivid-metaprocess-server) 并配置环境变量 `BILIVID_METAPROCESS_SERVER_ADDRESS`
      - bilibili视频总结
        - 需配置环境变量 `BILIBILI_COOKIES`
  
- 支持 gemini-pro, gemini-pro-vision 模型
  - 以下功能目前还不支持
    - **插件功能**
  - 如何启用
    - 配置密钥 `GOOGLE_API_KEY` ，key 可以在这里获取：https://ai.google.dev/tutorials/setup
    - 配置自定义接口地址（可选） `GOOGLE_BASE_URL`，可以使用我的这个项目搭建一个基于 vercel 的代理服务：[google-gemini-vercel-proxy](https://github.com/Hk-Gosuto/google-gemini-vercel-proxy)
  - 常见问题参考：[Gemini Prompting FAQs](https://js.langchain.com/docs/integrations/chat/google_generativeai#gemini-prompting-faqs)
  - ~~gemini-pro-vision 模型需要配置对象存储服务，请参考 [对象存储服务配置指南](./docs/s3-oss.md) 配置~~
  - ⚠ gemini-pro-vision 注意事项 https://github.com/Hk-Gosuto/ChatGPT-Next-Web-LangChain/issues/203 ：
    - 每次对话必须包含图像数据，不然会出现 `Add an image to use models/gemini-pro-vision, or switch your model to a text model.` 错误。
    - 只支持单轮对话，多轮对话会出现 `Multiturn chat is not enabled for models/gemini-pro-vision` 错误。
  
- 非 Vercel 运行环境下支持本地存储

  - 如果你的程序运行在非 Vercel 环境，不配置 `S3_ENDPOINT` 和 `R2_ACCOUNT_ID` 参数，默认上传的文件将存储在 `/app/uploads` 文件夹中


## 开发计划

- [x] 支持使用 DuckDuckGo 作为默认搜索引擎

  不配置时默认使用 `DuckDuckGo` 作为搜索插件。

- [x] 插件列表页面开发

- [x] 支持开关指定插件

- [x] 支持 Agent 参数配置（ ~~agentType~~, maxIterations, returnIntermediateSteps 等）

- [x] 支持 ChatSession 级别插件功能开关

  仅在使用非 `0301` 和 `0314` 版本模型时会出现插件开关，其它模型默认为关闭状态，开关也不会显示。

  最新版本中已经移除上面两个模型。

- [x] 支持语音输入 https://github.com/Hk-Gosuto/ChatGPT-Next-Web-LangChain/issues/208

- [x] 支持其他类型文件上传 https://github.com/Hk-Gosuto/ChatGPT-Next-Web-LangChain/issues/77

- [ ] 支持 Azure Storage https://github.com/Hk-Gosuto/ChatGPT-Next-Web-LangChain/issues/217

- [ ] 支持 Fooocus-API 插件 https://github.com/Hk-Gosuto/ChatGPT-Next-Web-LangChain/issues/58

- [ ] 支持在 UI 配置插件需要的 Key https://github.com/Hk-Gosuto/ChatGPT-Next-Web-LangChain/issues/70

## 开始使用

1. 准备好你的 [OpenAI API Key](https://platform.openai.com/account/api-keys);
2. 点击右侧按钮开始部署：
   [![Deploy with Vercel](https://vercel.com/button)](https://vercel.com/new/clone?repository-url=https%3A%2F%2Fgithub.com%2FHk-Gosuto%2FChatGPT-Next-Web-LangChain&env=OPENAI_API_KEY,CODE&project-name=chatgpt-next-web-langchain&repository-name=ChatGPT-Next-Web-LangChain)，直接使用 Github 账号登录即可，记得在环境变量页填入 API Key 和[页面访问密码](#配置页面访问密码) CODE；
3. 部署完毕后，即可开始使用；
4. （可选）[绑定自定义域名](https://vercel.com/docs/concepts/projects/domains/add-a-domain)：Vercel 分配的域名 DNS 在某些区域被污染了，绑定自定义域名即可直连。

## FAQ

[简体中文 > 常见问题](./docs/faq-cn.md)

[English > FAQ](./docs/faq-en.md)

[Azure OpenAI](./docs/azure-openai-cn.md)

## 配置页面访问密码

> 配置密码后，用户需要在设置页手动填写访问码才可以正常聊天，否则会通过消息提示未授权状态。

> **警告**：请务必将密码的位数设置得足够长，最好 7 位以上，否则[会被爆破](https://github.com/Yidadaa/ChatGPT-Next-Web/issues/518)。

本项目提供有限的权限控制功能，请在 Vercel 项目控制面板的环境变量页增加名为 `CODE` 的环境变量，值为用英文逗号分隔的自定义密码：

```
code1,code2,code3
```

增加或修改该环境变量后，请**重新部署**项目使改动生效。

## 环境变量

> 本项目大多数配置项都通过环境变量来设置，教程：[如何修改 Vercel 环境变量](./docs/vercel-cn.md)。

### `OPENAI_API_KEY` （必填项）

OpanAI 密钥，你在 openai 账户页面申请的 api key。

### `CODE` （可选）

访问密码，可选，可以使用逗号隔开多个密码。

**警告**：如果不填写此项，则任何人都可以直接使用你部署后的网站，可能会导致你的 token 被急速消耗完毕，建议填写此选项。

### `BASE_URL` （可选）

> Default: `https://api.openai.com`

> Examples: `http://your-openai-proxy.com`

OpenAI 接口代理 URL，如果你手动配置了 openai 接口代理，请填写此选项。

> 如果遇到 ssl 证书问题，请将 `BASE_URL` 的协议设置为 http。

### `OPENAI_ORG_ID` （可选）

指定 OpenAI 中的组织 ID。

### `HIDE_USER_API_KEY` （可选）

如果你不想让用户自行填入 API Key，将此环境变量设置为 1 即可。

### `DISABLE_GPT4` （可选）

如果你不想让用户使用 GPT-4，将此环境变量设置为 1 即可。

### `ENABLE_BALANCE_QUERY` （可选）

如果你想启用余额查询功能，将此环境变量设置为 1 即可。

### `GOOGLE_API_KEY` （可选）

Google Gemini Pro Api Key.

### `GOOGLE_BASE_URL` （可选）

Google Gemini Pro Api Url.

<<<<<<< HEAD
### `AZURE_URL` （可选）
=======
### `ANTHROPIC_API_KEY` (optional)

anthropic claude Api Key.

### `ANTHROPIC_API_VERSION` (optional)

anthropic claude Api version.

### `ANTHROPIC_URL` (optional)

anthropic claude Api Url.

### `HIDE_USER_API_KEY` (optional)

> Default: Empty

If you do not want users to input their own API key, set this value to 1.

### `DISABLE_GPT4` (optional)

> Default: Empty

If you do not want users to use GPT-4, set this value to 1.

### `ENABLE_BALANCE_QUERY` (optional)

> Default: Empty
>>>>>>> 55a93e7b

> 形如：https://{azure-resource-url}/openai/deployments
>
> ⚠️ 注意：这里与原项目配置不同，不需要指定 {deploy-name}，将模型名修改为 {deploy-name} 即可切换不同的模型
>
> ⚠️ DALL-E 等需要 openai 密钥的插件暂不支持 Azure

Azure 部署地址。

### `AZURE_API_KEY` （可选）

Azure 密钥。

### `AZURE_API_VERSION` （可选）

Azure Api 版本，你可以在这里找到：[Azure 文档](https://learn.microsoft.com/en-us/azure/ai-services/openai/reference#chat-completions)。

### `NEXT_PUBLIC_DISABLE_AUTOGENERATETITLE` （可选）

如果你不想让用户使用自动生成标题功能，将此环境变量设置为 1 即可。

<<<<<<< HEAD
### `NEXT_PUBLIC_DISABLE_SENDMEMORY` （可选）
=======
### `WHITE_WEBDEV_ENDPOINTS` (可选)

You can use this option if you want to increase the number of webdav service addresses you are allowed to access, as required by the format：
- Each address must be a complete endpoint 
> `https://xxxx/yyy`
- Multiple addresses are connected by ', '

## Requirements
>>>>>>> 55a93e7b

如果你不想让用户使用历史摘要功能，将此环境变量设置为 1 即可。

## 部署

### 容器部署 （推荐）

> Docker 版本需要在 20 及其以上，否则会提示找不到镜像。

> ⚠️ 注意：docker 版本在大多数时间都会落后最新的版本 1 到 2 天，所以部署后会持续出现“存在更新”的提示，属于正常现象。
>
> 也可以使用镜像 `gosuto/chatgpt-next-web-langchain:nightly`，该镜像为每日更新。

```shell
docker run -d -p 3000:3000 \
   -e OPENAI_API_KEY="sk-xxxx" \
   -e CODE="页面访问密码" \
   gosuto/chatgpt-next-web-langchain
```

你也可以指定 proxy：

```shell
docker run -d -p 3000:3000 \
   -e OPENAI_API_KEY="sk-xxxx" \
   -e CODE="页面访问密码" \
   --net=host \
   -e PROXY_URL="http://127.0.0.1:7890" \
   gosuto/chatgpt-next-web-langchain
```

如果你的本地代理需要账号密码，可以使用：

```shell
-e PROXY_URL="http://127.0.0.1:7890 user password"
```

如果你需要指定其他环境变量，请自行在上述命令中增加 `-e 环境变量=环境变量值` 来指定。

## 同步聊天记录（UpStash）

| [简体中文](./docs/synchronise-chat-logs-cn.md) | [English](./docs/synchronise-chat-logs-en.md) | [Italiano](./docs/synchronise-chat-logs-es.md) | [日本語](./docs/synchronise-chat-logs-ja.md) | [한국어](./docs/synchronise-chat-logs-ko.md)


## Star History

[![Star History Chart](https://api.star-history.com/svg?repos=Hk-Gosuto/ChatGPT-Next-Web-LangChain&type=Date)](https://star-history.com/#Hk-Gosuto/ChatGPT-Next-Web-LangChain&Date)

## 捐赠

[请项目原作者喝杯咖啡](https://www.buymeacoffee.com/yidadaa)

## 感谢

<img src="https://resources.jetbrains.com/storage/products/company/brand/logos/jb_beam.png" alt="JetBrains Logo (Main) logo." height='120'>

感谢 [jetbrains](https://www.jetbrains.com/) 为本项目提供的 [开源许可证](https://www.jetbrains.com/community/opensource/)

## 开源协议

[MIT](https://opensource.org/license/mit/)<|MERGE_RESOLUTION|>--- conflicted
+++ resolved
@@ -239,37 +239,7 @@
 
 Google Gemini Pro Api Url.
 
-<<<<<<< HEAD
 ### `AZURE_URL` （可选）
-=======
-### `ANTHROPIC_API_KEY` (optional)
-
-anthropic claude Api Key.
-
-### `ANTHROPIC_API_VERSION` (optional)
-
-anthropic claude Api version.
-
-### `ANTHROPIC_URL` (optional)
-
-anthropic claude Api Url.
-
-### `HIDE_USER_API_KEY` (optional)
-
-> Default: Empty
-
-If you do not want users to input their own API key, set this value to 1.
-
-### `DISABLE_GPT4` (optional)
-
-> Default: Empty
-
-If you do not want users to use GPT-4, set this value to 1.
-
-### `ENABLE_BALANCE_QUERY` (optional)
-
-> Default: Empty
->>>>>>> 55a93e7b
 
 > 形如：https://{azure-resource-url}/openai/deployments
 >
@@ -291,20 +261,32 @@
 
 如果你不想让用户使用自动生成标题功能，将此环境变量设置为 1 即可。
 
-<<<<<<< HEAD
 ### `NEXT_PUBLIC_DISABLE_SENDMEMORY` （可选）
-=======
+
+如果你不想让用户使用历史摘要功能，将此环境变量设置为 1 即可。
+
+### `ANTHROPIC_API_KEY` (optional)
+
+anthropic claude Api Key.
+
+### `ANTHROPIC_API_VERSION` (optional)
+
+anthropic claude Api version.
+
+### `ANTHROPIC_URL` (optional)
+
+anthropic claude Api Url.
+
+### `DISABLE_FAST_LINK` （可选）
+
+如果你想禁用从链接解析预制设置，将此环境变量设置为 1 即可。
+
 ### `WHITE_WEBDEV_ENDPOINTS` (可选)
 
-You can use this option if you want to increase the number of webdav service addresses you are allowed to access, as required by the format：
-- Each address must be a complete endpoint 
-> `https://xxxx/yyy`
-- Multiple addresses are connected by ', '
-
-## Requirements
->>>>>>> 55a93e7b
-
-如果你不想让用户使用历史摘要功能，将此环境变量设置为 1 即可。
+如果你想增加允许访问的webdav服务地址，可以使用该选项，格式要求：
+- 每一个地址必须是一个完整的 endpoint
+> `https://xxxx/xxx`
+- 多个地址以`,`相连
 
 ## 部署
 
