--- conflicted
+++ resolved
@@ -92,11 +92,7 @@
     "updater": {
       "active": true,
       "endpoints": [
-<<<<<<< HEAD
         "https://github.com/Hk-Gosuto/ChatGPT-Next-Web-LangChain/releases/latest/download/latest.json"
-=======
-        "https://github.com/ChatGPTNextWeb/ChatGPT-Next-Web/releases/latest/download/latest.json"
->>>>>>> bfefb991
       ],
       "dialog": false,
       "windows": {
