{
  "name": "nextchat",
  "private": false,
  "license": "mit",
  "scripts": {
    "dev": "next dev",
    "dev:https": "next dev --experimental-https",
    "build": "cross-env BUILD_MODE=standalone next build",
    "start": "next start",
    "lint": "next lint",
    "export": "cross-env BUILD_MODE=export BUILD_APP=1 next build",
    "export:dev": "cross-env BUILD_MODE=export BUILD_APP=1 next dev",
    "app:dev": "yarn tauri dev",
    "app:build": "yarn tauri build",
    "prompts": "node ./scripts/fetch-prompts.mjs",
    "prepare": "husky install",
    "proxy-dev": "sh ./scripts/init-proxy.sh && proxychains -f ./scripts/proxychains.conf yarn dev"
  },
  "dependencies": {
    "@aws-sdk/client-s3": "^3.414.0",
    "@aws-sdk/s3-request-presigner": "^3.414.0",
    "@fortaine/fetch-event-source": "^3.0.6",
    "@hello-pangea/dnd": "^16.5.0",
    "@langchain/community": "0.0.30",
    "@langchain/openai": "0.0.14",
    "@next/third-parties": "^14.1.0",
    "@svgr/webpack": "^6.5.1",
    "@vercel/analytics": "^0.1.11",
    "@vercel/speed-insights": "^1.0.2",
<<<<<<< HEAD
    "axios": "^0.26.0",
    "cheerio": "^1.0.0-rc.12",
    "duck-duck-scrape": "^2.2.4",
    "emoji-picker-react": "^4.5.15",
    "encoding": "^0.1.13",
=======
    "emoji-picker-react": "^4.9.2",
>>>>>>> 1049006c
    "fuse.js": "^7.0.0",
    "html-entities": "^2.4.0",
    "html-to-image": "^1.11.11",
    "html-to-text": "^9.0.5",
    "https-proxy-agent": "^7.0.2",
    "langchain": "0.1.20",
    "mermaid": "^10.6.1",
    "nanoid": "^5.0.3",
    "next": "^13.4.9",
    "node-fetch": "^3.3.1",
    "openai": "^4.28.4",
    "pdf-parse": "^1.1.1",
    "react": "^18.2.0",
    "react-dom": "^18.2.0",
    "react-markdown": "^8.0.7",
    "react-router-dom": "^6.15.0",
    "rehype-highlight": "^6.0.0",
    "rehype-katex": "^6.0.3",
    "remark-breaks": "^3.0.2",
    "remark-gfm": "^3.0.1",
    "remark-math": "^5.1.1",
    "sass": "^1.59.2",
    "spark-md5": "^3.0.2",
    "use-debounce": "^9.0.4",
    "zustand": "^4.3.8"
  },
  "devDependencies": {
    "@tauri-apps/cli": "1.5.7",
<<<<<<< HEAD
    "@types/html-to-text": "^9.0.1",
    "@types/node": "^20.9.0",
    "@types/react": "^18.2.14",
=======
    "@types/node": "^20.11.30",
    "@types/react": "^18.2.70",
>>>>>>> 1049006c
    "@types/react-dom": "^18.2.7",
    "@types/react-katex": "^3.0.0",
    "@types/spark-md5": "^3.0.4",
    "cross-env": "^7.0.3",
    "eslint": "^8.49.0",
    "eslint-config-next": "13.4.19",
    "eslint-config-prettier": "^8.8.0",
    "eslint-plugin-prettier": "^5.1.3",
    "husky": "^8.0.0",
    "lint-staged": "^13.2.2",
    "prettier": "^3.0.2",
    "typescript": "5.2.2",
    "webpack": "^5.88.1"
  },
  "resolutions": {
    "lint-staged/yaml": "^2.2.2",
    "@langchain/core": "0.1.30",
    "openai": "4.28.4"
  },
  "packageManager": "yarn@1.22.19"
}<|MERGE_RESOLUTION|>--- conflicted
+++ resolved
@@ -27,15 +27,11 @@
     "@svgr/webpack": "^6.5.1",
     "@vercel/analytics": "^0.1.11",
     "@vercel/speed-insights": "^1.0.2",
-<<<<<<< HEAD
     "axios": "^0.26.0",
     "cheerio": "^1.0.0-rc.12",
     "duck-duck-scrape": "^2.2.4",
-    "emoji-picker-react": "^4.5.15",
+    "emoji-picker-react": "^4.9.2",
     "encoding": "^0.1.13",
-=======
-    "emoji-picker-react": "^4.9.2",
->>>>>>> 1049006c
     "fuse.js": "^7.0.0",
     "html-entities": "^2.4.0",
     "html-to-image": "^1.11.11",
@@ -64,14 +60,9 @@
   },
   "devDependencies": {
     "@tauri-apps/cli": "1.5.7",
-<<<<<<< HEAD
     "@types/html-to-text": "^9.0.1",
-    "@types/node": "^20.9.0",
-    "@types/react": "^18.2.14",
-=======
     "@types/node": "^20.11.30",
     "@types/react": "^18.2.70",
->>>>>>> 1049006c
     "@types/react-dom": "^18.2.7",
     "@types/react-katex": "^3.0.0",
     "@types/spark-md5": "^3.0.4",
